--- conflicted
+++ resolved
@@ -32,18 +32,12 @@
         [Unit]
         public async Task AddRemoveSubscriptionsTest()
         {
-<<<<<<< HEAD
             // Arrange
             string deviceId = "d1";
             var cloudConnectionProvider = Mock.Of<ICloudConnectionProvider>();
             var credentialsCache = Mock.Of<ICredentialsCache>();
-            var connectionManager = new ConnectionManager(cloudConnectionProvider, credentialsCache);
+            var connectionManager = new ConnectionManager(cloudConnectionProvider, credentialsCache, GetIdentityProvider());
             var identity = Mock.Of<IIdentity>(i => i.Id == deviceId);
-=======
-            var cloudProviderMock = new Mock<ICloudConnectionProvider>();
-            var credentialsManager = Mock.Of<ICredentialsCache>();            
-            IConnectionManager connectionManager = new ConnectionManager(cloudProviderMock.Object, credentialsManager, GetIdentityProvider());
->>>>>>> 5081408a
 
             // Act
             await connectionManager.AddDeviceConnection(identity, Mock.Of<IDeviceProxy>(d => d.IsActive));
@@ -86,36 +80,47 @@
         {
             var messageConverterProvider = Mock.Of<IMessageConverterProvider>();
             var deviceClientProvider = new Mock<IClientProvider>();
-            deviceClientProvider.SetupSequence(d => d.Create(It.IsAny<IIdentity>(), It.IsAny<string>(), It.IsAny<ITransportSettings[]>()))
+            deviceClientProvider.SetupSequence(d => d.Create(It.IsAny<IIdentity>(), It.IsAny<ITokenProvider>(), It.IsAny<ITransportSettings[]>()))
                 .Returns(GetDeviceClient())
                 .Throws(new UnauthorizedException("connstr2 is invalid!"))
                 .Throws(new UnauthorizedException("connstr2 is invalid!"));
 
-            var cloudConnectionProvider = new CloudConnectionProvider(messageConverterProvider, 1, deviceClientProvider.Object, Option.None<UpstreamProtocol>(), Mock.Of<ITokenProvider>(), Mock.Of<IDeviceScopeIdentitiesCache>(), TimeSpan.FromMinutes(60), true);
+            var credentialsCache = Mock.Of<ICredentialsCache>();
+            var edgeHubIdentity = Mock.Of<IIdentity>(i => i.Id == "edgeDevice/$edgeHub");
+            var cloudConnectionProvider = new CloudConnectionProvider(
+                messageConverterProvider,
+                1,
+                deviceClientProvider.Object,
+                Option.None<UpstreamProtocol>(),
+                Mock.Of<ITokenProvider>(),
+                Mock.Of<IDeviceScopeIdentitiesCache>(),
+                credentialsCache,
+                edgeHubIdentity,
+                TimeSpan.FromMinutes(60),
+                true);
             cloudConnectionProvider.BindEdgeHub(Mock.Of<IEdgeHub>());
-            var credentialsCache = Mock.Of<ICredentialsCache>();
-            IConnectionManager connectionManager = new ConnectionManager(cloudConnectionProvider, credentialsCache);
-
-            string deviceConnStr1 = "connstr1";
-            var deviceCredentials = new SharedKeyCredentials(new DeviceIdentity("iotHub", "Device1"), deviceConnStr1, DummyProductInfo);
+            IConnectionManager connectionManager = new ConnectionManager(cloudConnectionProvider, credentialsCache, GetIdentityProvider());
+
+            string token1 = TokenHelper.CreateSasToken("foo.azure-devices.net", DateTime.UtcNow.AddHours(2));
+            var deviceCredentials1 = new TokenCredentials(new DeviceIdentity("iotHub", "Device1"), token1, DummyProductInfo, true);
             var deviceProxy = Mock.Of<IDeviceProxy>(d => d.IsActive);
 
-            Try<ICloudProxy> receivedCloudProxy1 = await connectionManager.CreateCloudConnectionAsync(deviceCredentials);
-            await connectionManager.AddDeviceConnection(deviceCredentials.Identity, deviceProxy);
+            Try<ICloudProxy> receivedCloudProxy1 = await connectionManager.CreateCloudConnectionAsync(deviceCredentials1);
+            await connectionManager.AddDeviceConnection(deviceCredentials1.Identity, deviceProxy);
             Assert.True(receivedCloudProxy1.Success);
             Assert.NotNull(receivedCloudProxy1.Value);
             Assert.True(receivedCloudProxy1.Value.IsActive);
-            Assert.Equal(deviceProxy, connectionManager.GetDeviceConnection(deviceCredentials.Identity.Id).OrDefault());
-
-            string deviceConnStr2 = "connstr2";
-            deviceCredentials = new SharedKeyCredentials(new DeviceIdentity("iotHub", "Device1"), deviceConnStr2, DummyProductInfo);
-
-            Try<ICloudProxy> receivedCloudProxy2 = await connectionManager.CreateCloudConnectionAsync(deviceCredentials);
+            Assert.Equal(deviceProxy, connectionManager.GetDeviceConnection(deviceCredentials1.Identity.Id).OrDefault());
+
+            string token2 = TokenHelper.CreateSasToken("foo.azure-devices.net", DateTime.UtcNow.AddHours(2));
+            var deviceCredentials2 = new TokenCredentials(new DeviceIdentity("iotHub", "Device1"), token2, DummyProductInfo, true);
+
+            Try<ICloudProxy> receivedCloudProxy2 = await connectionManager.CreateCloudConnectionAsync(deviceCredentials2);
             Assert.False(receivedCloudProxy2.Success);
             Assert.IsType<EdgeHubConnectionException>(receivedCloudProxy2.Exception);
             Assert.IsType<UnauthorizedException>(receivedCloudProxy2.Exception.InnerException);
             Assert.True(receivedCloudProxy1.Value.IsActive);
-            Assert.Equal(deviceProxy, connectionManager.GetDeviceConnection(deviceCredentials.Identity.Id).OrDefault());
+            Assert.Equal(deviceProxy, connectionManager.GetDeviceConnection(deviceCredentials2.Identity.Id).OrDefault());
         }
 
         [Fact]
@@ -156,189 +161,34 @@
         }
 
         [Fact]
-<<<<<<< HEAD
-=======
-        [Integration]
-        public async Task MutipleModulesConnectionTest()
-        {
-            string iotHubHostName = "iotHubName";
-            string edgeDeviceId = "edge";
-            string edgeDeviceConnStr = "dummyConnStr";
-            var module1Credentials = new TokenCredentials(new ModuleIdentity(iotHubHostName, edgeDeviceId, "module1"), "xyz", DummyProductInfo, false);
-            var module2Credentials = new TokenCredentials(new ModuleIdentity(iotHubHostName, edgeDeviceId, "module2"), "xyz", DummyProductInfo, false);
-            var edgeDeviceCredentials = new SharedKeyCredentials(new DeviceIdentity(iotHubHostName, edgeDeviceId), edgeDeviceConnStr, "abc");
-            var device1Credentials = new TokenCredentials(new DeviceIdentity(iotHubHostName, edgeDeviceId), "pqr", DummyProductInfo, false);
-
-            var cloudConnectionProvider = Mock.Of<ICloudConnectionProvider>();
-            Mock.Get(cloudConnectionProvider)
-                .Setup(c => c.Connect(It.IsAny<IClientCredentials>(), It.IsAny<Action<string, CloudConnectionStatus>>()))
-                .ReturnsAsync(() => Try.Success(GetCloudConnectionMock()));
-
-            var credentialsManager = Mock.Of<ICredentialsCache>();
-
-            var connectionManager = new ConnectionManager(cloudConnectionProvider, credentialsManager, GetIdentityProvider());
-            Try<ICloudProxy> module1CloudProxy = await connectionManager.CreateCloudConnectionAsync(module1Credentials);
-            Assert.True(module1CloudProxy.Success);
-            Assert.NotNull(module1CloudProxy.Value);
-
-            Try<ICloudProxy> module2CloudProxy = await connectionManager.CreateCloudConnectionAsync(module2Credentials);
-            Assert.True(module2CloudProxy.Success);
-            Assert.NotEqual(module1CloudProxy.Value, module2CloudProxy.Value);
-
-            Try<ICloudProxy> edgeDeviceCloudProxy = await connectionManager.CreateCloudConnectionAsync(edgeDeviceCredentials);
-            Assert.True(edgeDeviceCloudProxy.Success);
-            Assert.NotEqual(module1CloudProxy.Value, edgeDeviceCloudProxy.Value);
-
-            Try<ICloudProxy> device1CloudProxy = await connectionManager.CreateCloudConnectionAsync(device1Credentials);
-            Assert.True(device1CloudProxy.Success);
-            Assert.NotEqual(edgeDeviceCloudProxy.Value, device1CloudProxy.Value);
-        }
-
-        /// <summary>
-        /// Tests that a device can connect and disconnect properly.
-        /// 0. A cloud connection is established.
-        /// 1. Device connects - a connection is added in the connection manager
-        /// 2. Connection should have both cloud and device connections
-        /// 3. Device disconnects - the device connection is removed. Cloud connection stays.
-        /// 4. Connection manager should have a cloud connection, but no device connection.
-        /// </summary>
-        [Fact]
-        [Integration]
-        public async Task TestAddRemoveDeviceConnectionTest()
-        {
-            string deviceId = "id1";
-
-            var deviceProxyMock1 = new Mock<IDeviceProxy>();
-            deviceProxyMock1.SetupGet(dp => dp.IsActive).Returns(true);
-            deviceProxyMock1.Setup(dp => dp.CloseAsync(It.IsAny<Exception>()))
-                .Callback(() => deviceProxyMock1.SetupGet(dp => dp.IsActive).Returns(false))
-                .Returns(Task.FromResult(true));
-
-            var deviceCredentials = new TokenCredentials(new DeviceIdentity("iotHub", deviceId), "token", "abc", false);
-
-            var edgeHub = new Mock<IEdgeHub>();
-
-            IClient client = GetDeviceClient();
+        [Unit]
+        public async Task CloudConnectionUpdateTest()
+        {
+            ITokenProvider receivedTokenProvider = null;
             var messageConverterProvider = Mock.Of<IMessageConverterProvider>();
             var deviceClientProvider = new Mock<IClientProvider>();
-            deviceClientProvider.Setup(d => d.Create(It.IsAny<IIdentity>(), It.IsAny<ITokenProvider>(), It.IsAny<Client.ITransportSettings[]>()))
-                .Returns(client);
-
-            var credentialsManager = Mock.Of<ICredentialsCache>();
-            var edgeHubIdentity = Mock.Of<IIdentity>(i => i.Id == "edgeDevice/$edgeHub");
-            var cloudConnectionProvider = new CloudConnectionProvider(messageConverterProvider, 1, deviceClientProvider.Object, Option.None<UpstreamProtocol>(), Mock.Of<ITokenProvider>(), Mock.Of<IDeviceScopeIdentitiesCache>(), credentialsManager, edgeHubIdentity,
-                TimeSpan.FromMinutes(60), true);
-
-            cloudConnectionProvider.BindEdgeHub(edgeHub.Object);
-            IConnectionManager connectionManager = new ConnectionManager(cloudConnectionProvider, credentialsManager, GetIdentityProvider());
-            Try<ICloudProxy> cloudProxyTry = await connectionManager.CreateCloudConnectionAsync(deviceCredentials);
-            Assert.True(cloudProxyTry.Success);
-            var deviceListener = new DeviceMessageHandler(deviceCredentials.Identity, edgeHub.Object, connectionManager);
-
-            Option<ICloudProxy> cloudProxy = await connectionManager.GetCloudConnection(deviceId);
-            Assert.True(cloudProxy.HasValue);
-            Assert.True(cloudProxy.OrDefault().IsActive);
-
-            deviceListener.BindDeviceProxy(deviceProxyMock1.Object);
-
-            Option<IDeviceProxy> deviceProxy = connectionManager.GetDeviceConnection(deviceId);
-            Assert.True(deviceProxy.HasValue);
-            Assert.True(deviceProxy.OrDefault().IsActive);
-            Assert.True(deviceProxyMock1.Object.IsActive);
-
-            cloudProxy = await connectionManager.GetCloudConnection(deviceId);
-            Assert.True(cloudProxy.HasValue);
-            Assert.True(cloudProxy.OrDefault().IsActive);
-
-            await deviceListener.CloseAsync();
-
-            deviceProxy = connectionManager.GetDeviceConnection(deviceId);
-            Assert.False(deviceProxy.HasValue);
-            Assert.False(deviceProxyMock1.Object.IsActive);
-
-            cloudProxy = await connectionManager.GetCloudConnection(deviceId);
-            Assert.True(cloudProxy.HasValue);
-            Assert.True(client.IsActive);
-        }
-
-        [Fact]
-        [Unit]
-        public async Task GetOrCreateCloudProxyTest()
-        {
-            string edgeDeviceId = "edgeDevice";
-            string module1Id = "module1";
-            string module2Id = "module2";
-            string iotHubHostName = "iotHub";
-
-            var module1Credentials = new TokenCredentials(new ModuleIdentity(iotHubHostName, edgeDeviceId, module1Id), DummyToken, DummyProductInfo, false);
-            var module2Credentials = new TokenCredentials(new ModuleIdentity(iotHubHostName, edgeDeviceId, module2Id), DummyToken, DummyProductInfo, false);
-
-            var cloudProxyMock1 = Mock.Of<ICloudProxy>();
-            var cloudConnectionMock1 = Mock.Of<ICloudConnection>(cp => cp.IsActive && cp.CloudProxy == Option.Some(cloudProxyMock1));
-            var cloudProxyMock2 = Mock.Of<ICloudProxy>();
-            var cloudConnectionMock2 = Mock.Of<ICloudConnection>(cp => cp.IsActive && cp.CloudProxy == Option.Some(cloudProxyMock2));
-            var cloudProxyProviderMock = new Mock<ICloudConnectionProvider>();
-            cloudProxyProviderMock.Setup(c => c.Connect(It.Is<IClientCredentials>(i => i.Identity.Id == "edgeDevice/module1"), It.IsAny<Action<string, CloudConnectionStatus>>()))
-                .ReturnsAsync(() => Try.Success(cloudConnectionMock1));
-            cloudProxyProviderMock.Setup(c => c.Connect(It.Is<IClientCredentials>(i => i.Identity.Id == "edgeDevice/module2"), It.IsAny<Action<string, CloudConnectionStatus>>()))
-                .ReturnsAsync(() => Try.Success(cloudConnectionMock2));
-
-            var credentialsCache = Mock.Of<ICredentialsCache>();
-            var connectionManager = new ConnectionManager(cloudProxyProviderMock.Object, credentialsCache, GetIdentityProvider());
-
-            Task<Try<ICloudProxy>> getCloudProxyTask1 = connectionManager.GetOrCreateCloudConnectionAsync(module1Credentials);
-            Task<Try<ICloudProxy>> getCloudProxyTask2 = connectionManager.GetOrCreateCloudConnectionAsync(module2Credentials);
-            Task<Try<ICloudProxy>> getCloudProxyTask3 = connectionManager.GetOrCreateCloudConnectionAsync(module1Credentials);
-            Try<ICloudProxy> cloudProxy1 = await getCloudProxyTask1;
-            Try<ICloudProxy> cloudProxy2 = await getCloudProxyTask2;
-            Try<ICloudProxy> cloudProxy3 = await getCloudProxyTask3;
-
-            Assert.True(cloudProxy1.Success);
-            Assert.True(cloudProxy2.Success);
-            Assert.True(cloudProxy3.Success);
-            Assert.Equal(cloudProxyMock1, cloudProxy1.Value);
-            Assert.Equal(cloudProxyMock2, cloudProxy2.Value);
-            Assert.Equal(cloudProxyMock1, cloudProxy3.Value);
-            cloudProxyProviderMock.Verify(c => c.Connect(It.IsAny<IClientCredentials>(), It.IsAny<Action<string, CloudConnectionStatus>>()), Times.Exactly(2));
-        }
-
-        [Fact]
->>>>>>> 5081408a
-        [Unit]
-        public async Task CloudConnectionUpdateTest()
-        {
-<<<<<<< HEAD
-            string receivedConnStr = null;
-            var messageConverterProvider = Mock.Of<IMessageConverterProvider>();
-            var deviceClientProvider = new Mock<IClientProvider>();
-            deviceClientProvider.Setup(d => d.Create(It.IsAny<IIdentity>(), It.IsAny<string>(), It.IsAny<ITransportSettings[]>()))
-                .Callback<IIdentity, string, ITransportSettings[]>((i, s, t) => receivedConnStr = s)
+            deviceClientProvider.Setup(d => d.Create(It.IsAny<IIdentity>(), It.IsAny<ITokenProvider>(), It.IsAny<ITransportSettings[]>()))
+                .Callback<IIdentity, ITokenProvider, ITransportSettings[]>((i, s, t) => receivedTokenProvider = s)
                 .Returns(() => GetDeviceClient());
-=======
-            string edgeDeviceId = "edgeDevice";
-            string module1Id = "module1";
-
-            var module1Credentials = new TokenCredentials(new ModuleIdentity("iotHub", edgeDeviceId, module1Id), "token", DummyProductInfo, false);
-
-
-            IClient client1 = GetDeviceClient();
-            IClient client2 = GetDeviceClient();
-            var messageConverterProvider = Mock.Of<IMessageConverterProvider>();
-            var deviceClientProvider = new Mock<IClientProvider>();
-            deviceClientProvider.SetupSequence(d => d.Create(It.IsAny<IIdentity>(), It.IsAny<ITokenProvider>(), It.IsAny<Client.ITransportSettings[]>()))
-                .Returns(client1)
-                .Returns(client2);
->>>>>>> 5081408a
 
             var credentialsCache = Mock.Of<ICredentialsCache>();
             var edgeHubIdentity = Mock.Of<IIdentity>(i => i.Id == "edgeDevice/$edgeHub");
-            var cloudConnectionProvider = new CloudConnectionProvider(messageConverterProvider, 1, deviceClientProvider.Object,
-                Option.None<UpstreamProtocol>(), Mock.Of<ITokenProvider>(), Mock.Of<IDeviceScopeIdentitiesCache>(), credentialsCache, edgeHubIdentity, TimeSpan.FromMinutes(60), true);
+            var cloudConnectionProvider = new CloudConnectionProvider(
+                messageConverterProvider,
+                1,
+                deviceClientProvider.Object,
+                Option.None<UpstreamProtocol>(),
+                Mock.Of<ITokenProvider>(),
+                Mock.Of<IDeviceScopeIdentitiesCache>(),
+                credentialsCache,
+                edgeHubIdentity,
+                TimeSpan.FromMinutes(60),
+                true);
             cloudConnectionProvider.BindEdgeHub(Mock.Of<IEdgeHub>());
             IConnectionManager connectionManager = new ConnectionManager(cloudConnectionProvider, credentialsCache, GetIdentityProvider());
 
-            string deviceConnStr1 = "connstr1";
-            var deviceCredentials = new SharedKeyCredentials(new DeviceIdentity("iotHub", "Device1"), deviceConnStr1, DummyProductInfo);
+            string token1 = TokenHelper.CreateSasToken("foo.azure-devices.net", DateTime.UtcNow.AddHours(2));
+            var deviceCredentials = new TokenCredentials(new DeviceIdentity("iotHub", "Device1"), token1, DummyProductInfo, true);
             var deviceProxy = Mock.Of<IDeviceProxy>(d => d.IsActive);
 
             Try<ICloudProxy> receivedCloudProxy1 = await connectionManager.CreateCloudConnectionAsync(deviceCredentials);
@@ -347,18 +197,20 @@
             Assert.True(receivedCloudProxy1.Success);
             Assert.NotNull(receivedCloudProxy1.Value);
             Assert.True(receivedCloudProxy1.Value.IsActive);
-            Assert.Equal(deviceConnStr1, receivedConnStr);
+            Assert.NotNull(receivedTokenProvider);
+            Assert.Equal(token1, receivedTokenProvider.GetTokenAsync(Option.None<TimeSpan>()).Result);
             Assert.Equal(deviceProxy, connectionManager.GetDeviceConnection(deviceCredentials.Identity.Id).OrDefault());
 
-            string deviceConnStr2 = "connstr2";
-            deviceCredentials = new SharedKeyCredentials(new DeviceIdentity("iotHub", "Device1"), deviceConnStr2, DummyProductInfo);
+            string token2 = TokenHelper.CreateSasToken("foo.azure-devices.net", DateTime.UtcNow.AddHours(2));
+            deviceCredentials = new TokenCredentials(new DeviceIdentity("iotHub", "Device1"), token2, DummyProductInfo, true);
 
             Try<ICloudProxy> receivedCloudProxy2 = await connectionManager.CreateCloudConnectionAsync(deviceCredentials);
             Assert.True(receivedCloudProxy2.Success);
             Assert.NotNull(receivedCloudProxy2.Value);
             Assert.True(receivedCloudProxy2.Value.IsActive);
             Assert.False(receivedCloudProxy1.Value.IsActive);
-            Assert.Equal(deviceConnStr2, receivedConnStr);
+            Assert.NotNull(receivedTokenProvider);
+            Assert.Equal(token2, receivedTokenProvider.GetTokenAsync(Option.None<TimeSpan>()).Result);
             Assert.Equal(deviceProxy, connectionManager.GetDeviceConnection(deviceCredentials.Identity.Id).OrDefault());
         }
 
@@ -441,36 +293,35 @@
         [Unit]
         public async Task CreateCloudProxyTest()
         {
-<<<<<<< HEAD
             string edgeDeviceId = "edgeDevice";
             string module1Id = "module1";
 
-            var module1Credentials = new SharedKeyCredentials(new ModuleIdentity("iotHub", edgeDeviceId, module1Id), "connStr", DummyProductInfo);
+            var module1Credentials = new TokenCredentials(new ModuleIdentity("iotHub", edgeDeviceId, module1Id), "token", DummyProductInfo, false);
 
             IClient client1 = GetDeviceClient();
             IClient client2 = GetDeviceClient();
             var messageConverterProvider = Mock.Of<IMessageConverterProvider>();
             var deviceClientProvider = new Mock<IClientProvider>();
-            deviceClientProvider.SetupSequence(d => d.Create(It.IsAny<IIdentity>(), It.IsAny<string>(), It.IsAny<ITransportSettings[]>()))
+            deviceClientProvider.SetupSequence(d => d.Create(It.IsAny<IIdentity>(), It.IsAny<ITokenProvider>(), It.IsAny<ITransportSettings[]>()))
                 .Returns(client1)
                 .Returns(client2);
-=======
-            ITokenProvider receivedTokenProvider = null;
-            var messageConverterProvider = Mock.Of<IMessageConverterProvider>();
-            var deviceClientProvider = new Mock<IClientProvider>();
-            deviceClientProvider.Setup(d => d.Create(It.IsAny<IIdentity>(), It.IsAny<ITokenProvider>(), It.IsAny<Client.ITransportSettings[]>()))
-                .Callback<IIdentity, ITokenProvider, Client.ITransportSettings[]>((i, s, t) => receivedTokenProvider = s)
-                .Returns(() => GetDeviceClient());
->>>>>>> 5081408a
 
             var credentialsCache = Mock.Of<ICredentialsCache>();
             var edgeHubIdentity = Mock.Of<IIdentity>(i => i.Id == "edgeDevice/$edgeHub");
-            var cloudConnectionProvider = new CloudConnectionProvider(messageConverterProvider, 1, deviceClientProvider.Object,
-                Option.None<UpstreamProtocol>(), Mock.Of<ITokenProvider>(), Mock.Of<IDeviceScopeIdentitiesCache>(), credentialsCache, edgeHubIdentity, TimeSpan.FromMinutes(60), true);
+            var cloudConnectionProvider = new CloudConnectionProvider(
+                messageConverterProvider,
+                1,
+                deviceClientProvider.Object,
+                Option.None<UpstreamProtocol>(),
+                Mock.Of<ITokenProvider>(),
+                Mock.Of<IDeviceScopeIdentitiesCache>(),
+                credentialsCache,
+                edgeHubIdentity,
+                TimeSpan.FromMinutes(60),
+                true);
             cloudConnectionProvider.BindEdgeHub(Mock.Of<IEdgeHub>());
             IConnectionManager connectionManager = new ConnectionManager(cloudConnectionProvider, credentialsCache, GetIdentityProvider());
 
-<<<<<<< HEAD
             Task<Try<ICloudProxy>> getCloudProxyTask1 = connectionManager.CreateCloudConnectionAsync(module1Credentials);
             Task<Try<ICloudProxy>> getCloudProxyTask2 = connectionManager.CreateCloudConnectionAsync(module1Credentials);
             Try<ICloudProxy>[] cloudProxies = await Task.WhenAll(getCloudProxyTask1, getCloudProxyTask2);
@@ -492,43 +343,15 @@
                 Mock.Get(client1).Verify(cp => cp.CloseAsync(), Times.Once);
                 Mock.Get(client2).Verify(cp => cp.CloseAsync(), Times.Never);
             }
-=======
-            string token1 = TokenHelper.CreateSasToken("foo.azure-devices.net", DateTime.UtcNow.AddHours(2));
-            var deviceCredentials = new TokenCredentials(new DeviceIdentity("iotHub", "Device1"), token1, DummyProductInfo, true);
-            var deviceProxy = Mock.Of<IDeviceProxy>(d => d.IsActive);
-
-            Try<ICloudProxy> receivedCloudProxy1 = await connectionManager.CreateCloudConnectionAsync(deviceCredentials);
-            await connectionManager.AddDeviceConnection(deviceCredentials.Identity, deviceProxy);
-
-            Assert.True(receivedCloudProxy1.Success);
-            Assert.NotNull(receivedCloudProxy1.Value);
-            Assert.True(receivedCloudProxy1.Value.IsActive);
-            Assert.NotNull(receivedTokenProvider);
-            Assert.Equal(token1, receivedTokenProvider.GetTokenAsync(Option.None<TimeSpan>()).Result);
-            Assert.Equal(deviceProxy, connectionManager.GetDeviceConnection(deviceCredentials.Identity.Id).OrDefault());
-
-            string token2 = TokenHelper.CreateSasToken("foo.azure-devices.net", DateTime.UtcNow.AddHours(2));
-            deviceCredentials = new TokenCredentials(new DeviceIdentity("iotHub", "Device1"), token2, DummyProductInfo, true);
-
-            Try<ICloudProxy> receivedCloudProxy2 = await connectionManager.CreateCloudConnectionAsync(deviceCredentials);
-            Assert.True(receivedCloudProxy2.Success);
-            Assert.NotNull(receivedCloudProxy2.Value);
-            Assert.True(receivedCloudProxy2.Value.IsActive);
-            Assert.False(receivedCloudProxy1.Value.IsActive);
-            Assert.NotNull(receivedTokenProvider);
-            Assert.Equal(token2, receivedTokenProvider.GetTokenAsync(Option.None<TimeSpan>()).Result);
-            Assert.Equal(deviceProxy, connectionManager.GetDeviceConnection(deviceCredentials.Identity.Id).OrDefault());
->>>>>>> 5081408a
         }
 
         [Fact]
         [Integration]
         public async Task DeviceConnectionTest()
         {
-<<<<<<< HEAD
             var cloudProviderMock = new Mock<ICloudConnectionProvider>();
             var credentialsManager = Mock.Of<ICredentialsCache>();
-            IConnectionManager connectionManager = new ConnectionManager(cloudProviderMock.Object, credentialsManager);
+            IConnectionManager connectionManager = new ConnectionManager(cloudProviderMock.Object, credentialsManager, GetIdentityProvider());
 
             var deviceProxyMock1 = new Mock<IDeviceProxy>();
             deviceProxyMock1.SetupGet(dp => dp.IsActive).Returns(true);
@@ -567,376 +390,6 @@
 
             returnedDeviceProxy = connectionManager.GetDeviceConnection(deviceIdentityMock.Object.Id);
             Assert.False(returnedDeviceProxy.HasValue);
-=======
-            var messageConverterProvider = Mock.Of<IMessageConverterProvider>();
-            var deviceClientProvider = new Mock<IClientProvider>();
-            deviceClientProvider.SetupSequence(d => d.Create(It.IsAny<IIdentity>(), It.IsAny<ITokenProvider>(), It.IsAny<Client.ITransportSettings[]>()))
-                .Returns(GetDeviceClient())
-                .Throws(new UnauthorizedException("connstr2 is invalid!"))
-                .Throws(new UnauthorizedException("connstr2 is invalid!"));
-
-            var credentialsCache = Mock.Of<ICredentialsCache>();
-            var edgeHubIdentity = Mock.Of<IIdentity>(i => i.Id == "edgeDevice/$edgeHub");
-            var cloudConnectionProvider = new CloudConnectionProvider(messageConverterProvider, 1, deviceClientProvider.Object, Option.None<UpstreamProtocol>(), Mock.Of<ITokenProvider>(), Mock.Of<IDeviceScopeIdentitiesCache>(), credentialsCache, edgeHubIdentity,
-                TimeSpan.FromMinutes(60), true);
-            cloudConnectionProvider.BindEdgeHub(Mock.Of<IEdgeHub>());
-            IConnectionManager connectionManager = new ConnectionManager(cloudConnectionProvider, credentialsCache, GetIdentityProvider());
-
-            string token1 = TokenHelper.CreateSasToken("foo.azure-devices.net", DateTime.UtcNow.AddHours(2));
-            var deviceCredentials1 = new TokenCredentials(new DeviceIdentity("iotHub", "Device1"), token1, DummyProductInfo, true);
-            var deviceProxy = Mock.Of<IDeviceProxy>(d => d.IsActive);
-
-            Try<ICloudProxy> receivedCloudProxy1 = await connectionManager.CreateCloudConnectionAsync(deviceCredentials1);
-            await connectionManager.AddDeviceConnection(deviceCredentials1.Identity, deviceProxy);
-            Assert.True(receivedCloudProxy1.Success);
-            Assert.NotNull(receivedCloudProxy1.Value);
-            Assert.True(receivedCloudProxy1.Value.IsActive);
-            Assert.Equal(deviceProxy, connectionManager.GetDeviceConnection(deviceCredentials1.Identity.Id).OrDefault());
-
-            string token2 = TokenHelper.CreateSasToken("foo.azure-devices.net", DateTime.UtcNow.AddHours(2));
-            var deviceCredentials2 = new TokenCredentials(new DeviceIdentity("iotHub", "Device1"), token2, DummyProductInfo, true);
-
-            Try<ICloudProxy> receivedCloudProxy2 = await connectionManager.CreateCloudConnectionAsync(deviceCredentials2);
-            Assert.False(receivedCloudProxy2.Success);
-            Assert.IsType<EdgeHubConnectionException>(receivedCloudProxy2.Exception);
-            Assert.IsType<UnauthorizedException>(receivedCloudProxy2.Exception.InnerException);
-            Assert.True(receivedCloudProxy1.Value.IsActive);
-            Assert.Equal(deviceProxy, connectionManager.GetDeviceConnection(deviceCredentials2.Identity.Id).OrDefault());
->>>>>>> 5081408a
-        }
-
-        [Fact]
-        [Unit]
-        public async Task GetConnectedClientsTest()
-        {
-            // Arrange
-            var cloudConnectionProvider = Mock.Of<ICloudConnectionProvider>();
-            var credentialsCache = Mock.Of<ICredentialsCache>();
-            var connectionManager = new ConnectionManager(cloudConnectionProvider, credentialsCache);
-
-            var deviceProxies = new List<IDeviceProxy>();
-            for (int i = 0; i < 10; i++)
-            {
-                string deviceId = $"device{i}";
-                var identity = Mock.Of<IIdentity>(id => id.Id == deviceId);
-                var deviceProxy = Mock.Of<IDeviceProxy>(d => d.Identity == identity && d.IsActive);
-                Mock.Get(deviceProxy).Setup(d => d.CloseAsync(It.IsAny<Exception>()))
-                    .Callback(() => Mock.Get(deviceProxy).SetupGet(dp => dp.IsActive).Returns(false))
-                    .Returns(Task.CompletedTask);
-                await connectionManager.AddDeviceConnection(identity, deviceProxy);
-                deviceProxies.Add(deviceProxy);
-            }
-
-            var edgeHubIdentity = Mock.Of<IIdentity>(e => e.Id == $"{EdgeDeviceId}/{EdgeModuleId}");
-            var edgeHubDeviceProxy = Mock.Of<IDeviceProxy>(e => e.Identity == edgeHubIdentity && e.IsActive);
-            await connectionManager.AddDeviceConnection(edgeHubIdentity, edgeHubDeviceProxy);
-
-            // Act
-            IEnumerable<IIdentity> connectedClients = connectionManager.GetConnectedClients();
-
-            // Assert
-            Assert.NotNull(connectedClients);
-            List<IIdentity> connectedClientsList = connectedClients.ToList();
-            Assert.Equal(11, connectedClientsList.Count);
-            Assert.True(connectedClientsList.Any(c => c.Id.Equals($"{EdgeDeviceId}/{EdgeModuleId}")));
-
-            for (int i = 0; i < 10; i++)
-            {
-                string deviceId = $"device{i}";
-                Assert.True(connectedClientsList.Any(c => c.Id.Equals(deviceId)));
-            }
-
-            // Act
-            for (int i = 0; i < 5; i++)
-            {
-                await deviceProxies[i].CloseAsync(new Exception());
-            }
-
-            connectedClients = connectionManager.GetConnectedClients();
-
-<<<<<<< HEAD
-            // Assert
-            Assert.NotNull(connectedClients);
-            connectedClientsList = connectedClients.ToList();
-            Assert.Equal(6, connectedClientsList.Count);
-            Assert.True(connectedClientsList.Any(c => c.Id.Equals($"{EdgeDeviceId}/{EdgeModuleId}")));
-=======
-            var credentialsCache = Mock.Of<ICredentialsCache>();
-            var connectionManager = new ConnectionManager(cloudProviderMock.Object, credentialsCache, GetIdentityProvider(), 2);
->>>>>>> 5081408a
-
-            for (int i = 5; i < 10; i++)
-            {
-                string deviceId = $"device{i}";
-                Assert.True(connectedClientsList.Any(c => c.Id.Equals(deviceId)));
-            }
-        }
-
-        [Fact]
-        [Unit]
-        public async Task GetOrCreateCloudProxyTest()
-        {
-<<<<<<< HEAD
-            string edgeDeviceId = "edgeDevice";
-            string module1Id = "module1";
-            string module2Id = "module2";
-            string iotHubHostName = "iotHub";
-=======
-            // Arrange
-            string deviceId = "d1";
-            var cloudConnectionProvider = Mock.Of<ICloudConnectionProvider>();
-            var credentialsCache = Mock.Of<ICredentialsCache>();
-            var connectionManager = new ConnectionManager(cloudConnectionProvider, credentialsCache, GetIdentityProvider());
-            var identity = Mock.Of<IIdentity>(i => i.Id == deviceId);
-
-            // Act
-            await connectionManager.AddDeviceConnection(identity, Mock.Of<IDeviceProxy>(d => d.IsActive));
-            Option<IReadOnlyDictionary<DeviceSubscription, bool>> subscriptionsOption = connectionManager.GetSubscriptions(deviceId);
->>>>>>> 5081408a
-
-            var module1Credentials = new TokenCredentials(new ModuleIdentity(iotHubHostName, edgeDeviceId, module1Id), DummyToken, DummyProductInfo, false);
-            var module2Credentials = new TokenCredentials(new ModuleIdentity(iotHubHostName, edgeDeviceId, module2Id), DummyToken, DummyProductInfo, false);
-
-            var cloudProxyMock1 = Mock.Of<ICloudProxy>();
-            var cloudConnectionMock1 = Mock.Of<ICloudConnection>(cp => cp.IsActive && cp.CloudProxy == Option.Some(cloudProxyMock1));
-            var cloudProxyMock2 = Mock.Of<ICloudProxy>();
-            var cloudConnectionMock2 = Mock.Of<ICloudConnection>(cp => cp.IsActive && cp.CloudProxy == Option.Some(cloudProxyMock2));
-            var cloudProxyProviderMock = new Mock<ICloudConnectionProvider>();
-            cloudProxyProviderMock.Setup(c => c.Connect(It.Is<IClientCredentials>(i => i.Identity.Id == "edgeDevice/module1"), It.IsAny<Action<string, CloudConnectionStatus>>()))
-                .ReturnsAsync(() => Try.Success(cloudConnectionMock1));
-            cloudProxyProviderMock.Setup(c => c.Connect(It.Is<IClientCredentials>(i => i.Identity.Id == "edgeDevice/module2"), It.IsAny<Action<string, CloudConnectionStatus>>()))
-                .ReturnsAsync(() => Try.Success(cloudConnectionMock2));
-
-            var credentialsCache = Mock.Of<ICredentialsCache>();
-            var connectionManager = new ConnectionManager(cloudProxyProviderMock.Object, credentialsCache);
-
-            Task<Try<ICloudProxy>> getCloudProxyTask1 = connectionManager.GetOrCreateCloudConnectionAsync(module1Credentials);
-            Task<Try<ICloudProxy>> getCloudProxyTask2 = connectionManager.GetOrCreateCloudConnectionAsync(module2Credentials);
-            Task<Try<ICloudProxy>> getCloudProxyTask3 = connectionManager.GetOrCreateCloudConnectionAsync(module1Credentials);
-            Try<ICloudProxy> cloudProxy1 = await getCloudProxyTask1;
-            Try<ICloudProxy> cloudProxy2 = await getCloudProxyTask2;
-            Try<ICloudProxy> cloudProxy3 = await getCloudProxyTask3;
-
-            Assert.True(cloudProxy1.Success);
-            Assert.True(cloudProxy2.Success);
-            Assert.True(cloudProxy3.Success);
-            Assert.Equal(cloudProxyMock1, cloudProxy1.Value);
-            Assert.Equal(cloudProxyMock2, cloudProxy2.Value);
-            Assert.Equal(cloudProxyMock1, cloudProxy3.Value);
-            cloudProxyProviderMock.Verify(c => c.Connect(It.IsAny<IClientCredentials>(), It.IsAny<Action<string, CloudConnectionStatus>>()), Times.Exactly(2));
-        }
-
-        [Fact]
-        [Unit]
-        public async Task KeepSubscriptionsOnDeviceRemoveTest()
-        {
-            // Arrange
-            string deviceId = "d1";
-            var cloudConnectionProvider = Mock.Of<ICloudConnectionProvider>();
-            var credentialsCache = Mock.Of<ICredentialsCache>();
-            var connectionManager = new ConnectionManager(cloudConnectionProvider, credentialsCache, GetIdentityProvider());
-            var identity = Mock.Of<IIdentity>(i => i.Id == deviceId);
-            bool isProxyActive = true;
-
-            // ReSharper disable once PossibleUnintendedReferenceComparison
-            var deviceProxy = Mock.Of<IDeviceProxy>(d => d.Identity == identity);
-            Mock.Get(deviceProxy).Setup(d => d.CloseAsync(It.IsAny<Exception>()))
-                .Callback(() => isProxyActive = false)
-                .Returns(Task.CompletedTask);
-            Mock.Get(deviceProxy).SetupGet(d => d.IsActive)
-                .Returns(() => isProxyActive);
-
-            // ReSharper disable once PossibleUnintendedReferenceComparison
-            var deviceProxy2 = Mock.Of<IDeviceProxy>(d => d.IsActive && d.Identity == identity);
-
-            // Act
-            Option<IReadOnlyDictionary<DeviceSubscription, bool>> subscriptionsOption = connectionManager.GetSubscriptions(deviceId);
-
-            // Assert
-            Assert.False(subscriptionsOption.HasValue);
-
-            // Act
-            await connectionManager.AddDeviceConnection(identity, deviceProxy);
-            subscriptionsOption = connectionManager.GetSubscriptions(deviceId);
-
-            // Assert
-            Assert.True(subscriptionsOption.HasValue);
-            IReadOnlyDictionary<DeviceSubscription, bool> subscriptions = subscriptionsOption.OrDefault();
-            Assert.Empty(subscriptions);
-
-            // Act
-            connectionManager.AddSubscription(deviceId, DeviceSubscription.Methods);
-            connectionManager.AddSubscription(deviceId, DeviceSubscription.C2D);
-            subscriptionsOption = connectionManager.GetSubscriptions(deviceId);
-
-            // Assert
-            Assert.True(subscriptionsOption.HasValue);
-            subscriptions = subscriptionsOption.OrDefault();
-            Assert.Equal(2, subscriptions.Count);
-            Assert.Equal(true, subscriptions[DeviceSubscription.Methods]);
-            Assert.Equal(true, subscriptions[DeviceSubscription.C2D]);
-
-            // Act
-            await connectionManager.RemoveDeviceConnection(deviceId);
-            subscriptionsOption = connectionManager.GetSubscriptions(deviceId);
-
-            // Assert
-            Assert.False(subscriptionsOption.HasValue);
-
-            // Act
-            await connectionManager.AddDeviceConnection(identity, deviceProxy2);
-            subscriptionsOption = connectionManager.GetSubscriptions(deviceId);
-
-            // Assert
-            Assert.True(subscriptionsOption.HasValue);
-            subscriptions = subscriptionsOption.OrDefault();
-            Assert.Equal(2, subscriptions.Count);
-            Assert.Equal(true, subscriptions[DeviceSubscription.Methods]);
-            Assert.Equal(true, subscriptions[DeviceSubscription.C2D]);
-
-            // Act
-            connectionManager.AddSubscription(deviceId, DeviceSubscription.DesiredPropertyUpdates);
-            connectionManager.AddSubscription(deviceId, DeviceSubscription.ModuleMessages);
-            subscriptionsOption = connectionManager.GetSubscriptions(deviceId);
-
-            // Assert
-            Assert.True(subscriptionsOption.HasValue);
-            subscriptions = subscriptionsOption.OrDefault();
-            Assert.Equal(4, subscriptions.Count);
-            Assert.Equal(true, subscriptions[DeviceSubscription.Methods]);
-            Assert.Equal(true, subscriptions[DeviceSubscription.C2D]);
-            Assert.Equal(true, subscriptions[DeviceSubscription.DesiredPropertyUpdates]);
-            Assert.Equal(true, subscriptions[DeviceSubscription.ModuleMessages]);
-        }
-
-        [Fact]
-        [Unit]
-        public async Task MaxClientsTest()
-        {
-            var cloudProviderMock = new Mock<ICloudConnectionProvider>();
-            cloudProviderMock.Setup(p => p.Connect(It.IsAny<IClientCredentials>(), It.IsAny<Action<string, CloudConnectionStatus>>()))
-                .ReturnsAsync(() => Try.Success(GetCloudConnectionMock()));
-
-            var deviceIdentity1 = Mock.Of<IDeviceIdentity>(d => d.Id == "Device1");
-            var deviceIdentity2 = Mock.Of<IDeviceIdentity>(d => d.Id == "Device2");
-            var deviceIdentity3 = Mock.Of<IDeviceIdentity>(d => d.Id == "Device3");
-
-            var deviceProxy1 = Mock.Of<IDeviceProxy>(d => d.IsActive);
-            var deviceProxy2 = Mock.Of<IDeviceProxy>(d => d.IsActive);
-            var deviceProxy3 = Mock.Of<IDeviceProxy>(d => d.IsActive);
-
-            var credentialsCache = Mock.Of<ICredentialsCache>();
-<<<<<<< HEAD
-            var connectionManager = new ConnectionManager(cloudProviderMock.Object, credentialsCache, 2);
-=======
-            var connectionManager = new ConnectionManager(cloudConnectionProvider, credentialsCache, GetIdentityProvider());
->>>>>>> 5081408a
-
-            await connectionManager.AddDeviceConnection(deviceIdentity1, deviceProxy1);
-            await connectionManager.AddDeviceConnection(deviceIdentity2, deviceProxy2);
-            await Assert.ThrowsAsync<EdgeHubConnectionException>(async () => await connectionManager.AddDeviceConnection(deviceIdentity3, deviceProxy3));
-        }
-
-        [Fact]
-        [Integration]
-        public async Task MutipleModulesConnectionTest()
-        {
-            string iotHubHostName = "iotHubName";
-            string edgeDeviceId = "edge";
-            string edgeDeviceConnStr = "dummyConnStr";
-            var module1Credentials = new TokenCredentials(new ModuleIdentity(iotHubHostName, edgeDeviceId, "module1"), "xyz", DummyProductInfo, false);
-            var module2Credentials = new TokenCredentials(new ModuleIdentity(iotHubHostName, edgeDeviceId, "module2"), "xyz", DummyProductInfo, false);
-            var edgeDeviceCredentials = new SharedKeyCredentials(new DeviceIdentity(iotHubHostName, edgeDeviceId), edgeDeviceConnStr, "abc");
-            var device1Credentials = new TokenCredentials(new DeviceIdentity(iotHubHostName, edgeDeviceId), "pqr", DummyProductInfo, false);
-
-            var cloudConnectionProvider = Mock.Of<ICloudConnectionProvider>();
-            Mock.Get(cloudConnectionProvider)
-                .Setup(c => c.Connect(It.IsAny<IClientCredentials>(), It.IsAny<Action<string, CloudConnectionStatus>>()))
-                .ReturnsAsync(() => Try.Success(GetCloudConnectionMock()));
-
-            var credentialsManager = Mock.Of<ICredentialsCache>();
-
-            var connectionManager = new ConnectionManager(cloudConnectionProvider, credentialsManager);
-            Try<ICloudProxy> module1CloudProxy = await connectionManager.CreateCloudConnectionAsync(module1Credentials);
-            Assert.True(module1CloudProxy.Success);
-            Assert.NotNull(module1CloudProxy.Value);
-
-            Try<ICloudProxy> module2CloudProxy = await connectionManager.CreateCloudConnectionAsync(module2Credentials);
-            Assert.True(module2CloudProxy.Success);
-            Assert.NotEqual(module1CloudProxy.Value, module2CloudProxy.Value);
-
-            Try<ICloudProxy> edgeDeviceCloudProxy = await connectionManager.CreateCloudConnectionAsync(edgeDeviceCredentials);
-            Assert.True(edgeDeviceCloudProxy.Success);
-            Assert.NotEqual(module1CloudProxy.Value, edgeDeviceCloudProxy.Value);
-
-            Try<ICloudProxy> device1CloudProxy = await connectionManager.CreateCloudConnectionAsync(device1Credentials);
-            Assert.True(device1CloudProxy.Success);
-            Assert.NotEqual(edgeDeviceCloudProxy.Value, device1CloudProxy.Value);
-        }
-
-        /// <summary>
-        /// Tests that a device can connect and disconnect properly.
-        /// 0. A cloud connection is established.
-        /// 1. Device connects - a connection is added in the connection manager
-        /// 2. Connection should have both cloud and device connections
-        /// 3. Device disconnects - the device connection is removed. Cloud connection stays.
-        /// 4. Connection manager should have a cloud connection, but no device connection.
-        /// </summary>
-        [Fact]
-        [Integration]
-        public async Task TestAddRemoveDeviceConnectionTest()
-        {
-            string deviceId = "id1";
-
-            var deviceProxyMock1 = new Mock<IDeviceProxy>();
-            deviceProxyMock1.SetupGet(dp => dp.IsActive).Returns(true);
-            deviceProxyMock1.Setup(dp => dp.CloseAsync(It.IsAny<Exception>()))
-                .Callback(() => deviceProxyMock1.SetupGet(dp => dp.IsActive).Returns(false))
-                .Returns(Task.FromResult(true));
-
-            var deviceCredentials = new SharedKeyCredentials(new DeviceIdentity("iotHub", deviceId), "dummyConnStr", "abc");
-
-            var edgeHub = new Mock<IEdgeHub>();
-
-            IClient client = GetDeviceClient();
-            var messageConverterProvider = Mock.Of<IMessageConverterProvider>();
-            var deviceClientProvider = new Mock<IClientProvider>();
-            deviceClientProvider.Setup(d => d.Create(It.IsAny<IIdentity>(), It.IsAny<string>(), It.IsAny<ITransportSettings[]>()))
-                .Returns(client);
-
-            var credentialsManager = Mock.Of<ICredentialsCache>();
-            var cloudConnectionProvider = new CloudConnectionProvider(messageConverterProvider, 1, deviceClientProvider.Object, Option.None<UpstreamProtocol>(), Mock.Of<ITokenProvider>(), Mock.Of<IDeviceScopeIdentitiesCache>(), TimeSpan.FromMinutes(60), true);
-
-            cloudConnectionProvider.BindEdgeHub(edgeHub.Object);
-            IConnectionManager connectionManager = new ConnectionManager(cloudConnectionProvider, credentialsManager);
-            Try<ICloudProxy> cloudProxyTry = await connectionManager.CreateCloudConnectionAsync(deviceCredentials);
-            Assert.True(cloudProxyTry.Success);
-            var deviceListener = new DeviceMessageHandler(deviceCredentials.Identity, edgeHub.Object, connectionManager);
-
-            Option<ICloudProxy> cloudProxy = await connectionManager.GetCloudConnection(deviceId);
-            Assert.True(cloudProxy.HasValue);
-            Assert.True(cloudProxy.OrDefault().IsActive);
-
-            deviceListener.BindDeviceProxy(deviceProxyMock1.Object);
-
-            Option<IDeviceProxy> deviceProxy = connectionManager.GetDeviceConnection(deviceId);
-            Assert.True(deviceProxy.HasValue);
-            Assert.True(deviceProxy.OrDefault().IsActive);
-            Assert.True(deviceProxyMock1.Object.IsActive);
-
-            cloudProxy = await connectionManager.GetCloudConnection(deviceId);
-            Assert.True(cloudProxy.HasValue);
-            Assert.True(cloudProxy.OrDefault().IsActive);
-
-            await deviceListener.CloseAsync();
-
-            deviceProxy = connectionManager.GetDeviceConnection(deviceId);
-            Assert.False(deviceProxy.HasValue);
-            Assert.False(deviceProxyMock1.Object.IsActive);
-
-            cloudProxy = await connectionManager.GetCloudConnection(deviceId);
-            Assert.True(cloudProxy.HasValue);
-            Assert.True(client.IsActive);
         }
 
         [Fact]
@@ -954,7 +407,7 @@
             IClient client2 = GetDeviceClient();
             var messageConverterProvider = Mock.Of<IMessageConverterProvider>();
             var deviceClientProvider = new Mock<IClientProvider>();
-            deviceClientProvider.SetupSequence(d => d.Create(It.IsAny<IIdentity>(), It.IsAny<ITokenProvider>(), It.IsAny<Client.ITransportSettings[]>()))
+            deviceClientProvider.SetupSequence(d => d.Create(It.IsAny<IIdentity>(), It.IsAny<ITokenProvider>(), It.IsAny<ITransportSettings[]>()))
                 .Returns(client1)
                 .Returns(client2);
 
@@ -994,14 +447,334 @@
             Mock.Get(client2).Verify(cp => cp.CloseAsync(), Times.Never);
         }
 
+        [Fact]
+        [Unit]
+        public async Task GetConnectedClientsTest()
+        {
+            // Arrange
+            var cloudConnectionProvider = Mock.Of<ICloudConnectionProvider>();
+            var credentialsCache = Mock.Of<ICredentialsCache>();
+            var connectionManager = new ConnectionManager(cloudConnectionProvider, credentialsCache, GetIdentityProvider());
+
+            var deviceProxies = new List<IDeviceProxy>();
+            for (int i = 0; i < 10; i++)
+            {
+                string deviceId = $"device{i}";
+                var identity = Mock.Of<IIdentity>(id => id.Id == deviceId);
+                var deviceProxy = Mock.Of<IDeviceProxy>(d => d.Identity == identity && d.IsActive);
+                Mock.Get(deviceProxy).Setup(d => d.CloseAsync(It.IsAny<Exception>()))
+                    .Callback(() => Mock.Get(deviceProxy).SetupGet(dp => dp.IsActive).Returns(false))
+                    .Returns(Task.CompletedTask);
+                await connectionManager.AddDeviceConnection(identity, deviceProxy);
+                deviceProxies.Add(deviceProxy);
+            }
+
+            var edgeHubIdentity = Mock.Of<IIdentity>(e => e.Id == $"{EdgeDeviceId}/{EdgeModuleId}");
+            var edgeHubDeviceProxy = Mock.Of<IDeviceProxy>(e => e.Identity == edgeHubIdentity && e.IsActive);
+            await connectionManager.AddDeviceConnection(edgeHubIdentity, edgeHubDeviceProxy);
+
+            // Act
+            IEnumerable<IIdentity> connectedClients = connectionManager.GetConnectedClients();
+
+            // Assert
+            Assert.NotNull(connectedClients);
+            List<IIdentity> connectedClientsList = connectedClients.ToList();
+            Assert.Equal(11, connectedClientsList.Count);
+            Assert.True(connectedClientsList.Any(c => c.Id.Equals($"{EdgeDeviceId}/{EdgeModuleId}")));
+
+            for (int i = 0; i < 10; i++)
+            {
+                string deviceId = $"device{i}";
+                Assert.True(connectedClientsList.Any(c => c.Id.Equals(deviceId)));
+            }
+
+            // Act
+            for (int i = 0; i < 5; i++)
+            {
+                await deviceProxies[i].CloseAsync(new Exception());
+            }
+
+            connectedClients = connectionManager.GetConnectedClients();
+
+            // Assert
+            Assert.NotNull(connectedClients);
+            connectedClientsList = connectedClients.ToList();
+            Assert.Equal(6, connectedClientsList.Count);
+            Assert.True(connectedClientsList.Any(c => c.Id.Equals($"{EdgeDeviceId}/{EdgeModuleId}")));
+
+            for (int i = 5; i < 10; i++)
+            {
+                string deviceId = $"device{i}";
+                Assert.True(connectedClientsList.Any(c => c.Id.Equals(deviceId)));
+            }
+        }
+
+        [Fact]
+        [Unit]
+        public async Task GetOrCreateCloudProxyTest()
+        {
+            string edgeDeviceId = "edgeDevice";
+            string module1Id = "module1";
+            string module2Id = "module2";
+            string iotHubHostName = "iotHub";
+
+            var module1Credentials = new TokenCredentials(new ModuleIdentity(iotHubHostName, edgeDeviceId, module1Id), DummyToken, DummyProductInfo, false);
+            var module2Credentials = new TokenCredentials(new ModuleIdentity(iotHubHostName, edgeDeviceId, module2Id), DummyToken, DummyProductInfo, false);
+
+            var cloudProxyMock1 = Mock.Of<ICloudProxy>();
+            var cloudConnectionMock1 = Mock.Of<ICloudConnection>(cp => cp.IsActive && cp.CloudProxy == Option.Some(cloudProxyMock1));
+            var cloudProxyMock2 = Mock.Of<ICloudProxy>();
+            var cloudConnectionMock2 = Mock.Of<ICloudConnection>(cp => cp.IsActive && cp.CloudProxy == Option.Some(cloudProxyMock2));
+            var cloudProxyProviderMock = new Mock<ICloudConnectionProvider>();
+            cloudProxyProviderMock.Setup(c => c.Connect(It.Is<IClientCredentials>(i => i.Identity.Id == "edgeDevice/module1"), It.IsAny<Action<string, CloudConnectionStatus>>()))
+                .ReturnsAsync(() => Try.Success(cloudConnectionMock1));
+            cloudProxyProviderMock.Setup(c => c.Connect(It.Is<IClientCredentials>(i => i.Identity.Id == "edgeDevice/module2"), It.IsAny<Action<string, CloudConnectionStatus>>()))
+                .ReturnsAsync(() => Try.Success(cloudConnectionMock2));
+
+            var credentialsCache = Mock.Of<ICredentialsCache>();
+            var connectionManager = new ConnectionManager(cloudProxyProviderMock.Object, credentialsCache, GetIdentityProvider());
+
+            Task<Try<ICloudProxy>> getCloudProxyTask1 = connectionManager.GetOrCreateCloudConnectionAsync(module1Credentials);
+            Task<Try<ICloudProxy>> getCloudProxyTask2 = connectionManager.GetOrCreateCloudConnectionAsync(module2Credentials);
+            Task<Try<ICloudProxy>> getCloudProxyTask3 = connectionManager.GetOrCreateCloudConnectionAsync(module1Credentials);
+            Try<ICloudProxy> cloudProxy1 = await getCloudProxyTask1;
+            Try<ICloudProxy> cloudProxy2 = await getCloudProxyTask2;
+            Try<ICloudProxy> cloudProxy3 = await getCloudProxyTask3;
+
+            Assert.True(cloudProxy1.Success);
+            Assert.True(cloudProxy2.Success);
+            Assert.True(cloudProxy3.Success);
+            Assert.Equal(cloudProxyMock1, cloudProxy1.Value);
+            Assert.Equal(cloudProxyMock2, cloudProxy2.Value);
+            Assert.Equal(cloudProxyMock1, cloudProxy3.Value);
+            cloudProxyProviderMock.Verify(c => c.Connect(It.IsAny<IClientCredentials>(), It.IsAny<Action<string, CloudConnectionStatus>>()), Times.Exactly(2));
+        }
+
+        [Fact]
+        [Unit]
+        public async Task KeepSubscriptionsOnDeviceRemoveTest()
+        {
+            // Arrange
+            string deviceId = "d1";
+            var cloudConnectionProvider = Mock.Of<ICloudConnectionProvider>();
+            var credentialsCache = Mock.Of<ICredentialsCache>();
+            var connectionManager = new ConnectionManager(cloudConnectionProvider, credentialsCache, GetIdentityProvider());
+            var identity = Mock.Of<IIdentity>(i => i.Id == deviceId);
+            bool isProxyActive = true;
+            // ReSharper disable once PossibleUnintendedReferenceComparison
+            var deviceProxy = Mock.Of<IDeviceProxy>(d => d.Identity == identity);
+            Mock.Get(deviceProxy).Setup(d => d.CloseAsync(It.IsAny<Exception>()))
+                .Callback(() => isProxyActive = false)
+                .Returns(Task.CompletedTask);
+            Mock.Get(deviceProxy).SetupGet(d => d.IsActive)
+                .Returns(() => isProxyActive);
+            // ReSharper disable once PossibleUnintendedReferenceComparison
+            var deviceProxy2 = Mock.Of<IDeviceProxy>(d => d.IsActive && d.Identity == identity);
+
+            // Act
+            Option<IReadOnlyDictionary<DeviceSubscription, bool>> subscriptionsOption = connectionManager.GetSubscriptions(deviceId);
+
+            // Assert
+            Assert.False(subscriptionsOption.HasValue);
+
+            // Act
+            await connectionManager.AddDeviceConnection(identity, deviceProxy);
+            subscriptionsOption = connectionManager.GetSubscriptions(deviceId);
+
+            // Assert
+            Assert.True(subscriptionsOption.HasValue);
+            IReadOnlyDictionary<DeviceSubscription, bool> subscriptions = subscriptionsOption.OrDefault();
+            Assert.Empty(subscriptions);
+
+            // Act
+            connectionManager.AddSubscription(deviceId, DeviceSubscription.Methods);
+            connectionManager.AddSubscription(deviceId, DeviceSubscription.C2D);
+            subscriptionsOption = connectionManager.GetSubscriptions(deviceId);
+
+            // Assert
+            Assert.True(subscriptionsOption.HasValue);
+            subscriptions = subscriptionsOption.OrDefault();
+            Assert.Equal(2, subscriptions.Count);
+            Assert.Equal(true, subscriptions[DeviceSubscription.Methods]);
+            Assert.Equal(true, subscriptions[DeviceSubscription.C2D]);
+
+            // Act
+            await connectionManager.RemoveDeviceConnection(deviceId);
+            subscriptionsOption = connectionManager.GetSubscriptions(deviceId);
+
+            // Assert
+            Assert.False(subscriptionsOption.HasValue);
+
+            // Act
+            await connectionManager.AddDeviceConnection(identity, deviceProxy2);
+            subscriptionsOption = connectionManager.GetSubscriptions(deviceId);
+
+            // Assert
+            Assert.True(subscriptionsOption.HasValue);
+            subscriptions = subscriptionsOption.OrDefault();
+            Assert.Equal(2, subscriptions.Count);
+            Assert.Equal(true, subscriptions[DeviceSubscription.Methods]);
+            Assert.Equal(true, subscriptions[DeviceSubscription.C2D]);
+
+            // Act
+            connectionManager.AddSubscription(deviceId, DeviceSubscription.DesiredPropertyUpdates);
+            connectionManager.AddSubscription(deviceId, DeviceSubscription.ModuleMessages);
+            subscriptionsOption = connectionManager.GetSubscriptions(deviceId);
+
+            // Assert
+            Assert.True(subscriptionsOption.HasValue);
+            subscriptions = subscriptionsOption.OrDefault();
+            Assert.Equal(4, subscriptions.Count);
+            Assert.Equal(true, subscriptions[DeviceSubscription.Methods]);
+            Assert.Equal(true, subscriptions[DeviceSubscription.C2D]);
+            Assert.Equal(true, subscriptions[DeviceSubscription.DesiredPropertyUpdates]);
+            Assert.Equal(true, subscriptions[DeviceSubscription.ModuleMessages]);
+        }
+
+        [Fact]
+        [Unit]
+        public async Task MaxClientsTest()
+        {
+            var cloudProviderMock = new Mock<ICloudConnectionProvider>();
+            cloudProviderMock.Setup(p => p.Connect(It.IsAny<IClientCredentials>(), It.IsAny<Action<string, CloudConnectionStatus>>()))
+                .ReturnsAsync(() => Try.Success(GetCloudConnectionMock()));
+
+            var deviceIdentity1 = Mock.Of<IDeviceIdentity>(d => d.Id == "Device1");
+            var deviceIdentity2 = Mock.Of<IDeviceIdentity>(d => d.Id == "Device2");
+            var deviceIdentity3 = Mock.Of<IDeviceIdentity>(d => d.Id == "Device3");
+
+            var deviceProxy1 = Mock.Of<IDeviceProxy>(d => d.IsActive);
+            var deviceProxy2 = Mock.Of<IDeviceProxy>(d => d.IsActive);
+            var deviceProxy3 = Mock.Of<IDeviceProxy>(d => d.IsActive);
+
+            var credentialsCache = Mock.Of<ICredentialsCache>();
+            var connectionManager = new ConnectionManager(cloudProviderMock.Object, credentialsCache, GetIdentityProvider(), 2);
+
+            await connectionManager.AddDeviceConnection(deviceIdentity1, deviceProxy1);
+            await connectionManager.AddDeviceConnection(deviceIdentity2, deviceProxy2);
+            await Assert.ThrowsAsync<EdgeHubConnectionException>(async () => await connectionManager.AddDeviceConnection(deviceIdentity3, deviceProxy3));
+        }
+
+        [Fact]
+        [Integration]
+        public async Task MutipleModulesConnectionTest()
+        {
+            string iotHubHostName = "iotHubName";
+            string edgeDeviceId = "edge";
+            string edgeDeviceConnStr = "dummyConnStr";
+            var module1Credentials = new TokenCredentials(new ModuleIdentity(iotHubHostName, edgeDeviceId, "module1"), "xyz", DummyProductInfo, false);
+            var module2Credentials = new TokenCredentials(new ModuleIdentity(iotHubHostName, edgeDeviceId, "module2"), "xyz", DummyProductInfo, false);
+            var edgeDeviceCredentials = new SharedKeyCredentials(new DeviceIdentity(iotHubHostName, edgeDeviceId), edgeDeviceConnStr, "abc");
+            var device1Credentials = new TokenCredentials(new DeviceIdentity(iotHubHostName, edgeDeviceId), "pqr", DummyProductInfo, false);
+
+            var cloudConnectionProvider = Mock.Of<ICloudConnectionProvider>();
+            Mock.Get(cloudConnectionProvider)
+                .Setup(c => c.Connect(It.IsAny<IClientCredentials>(), It.IsAny<Action<string, CloudConnectionStatus>>()))
+                .ReturnsAsync(() => Try.Success(GetCloudConnectionMock()));
+
+            var credentialsManager = Mock.Of<ICredentialsCache>();
+
+            var connectionManager = new ConnectionManager(cloudConnectionProvider, credentialsManager, GetIdentityProvider());
+            Try<ICloudProxy> module1CloudProxy = await connectionManager.CreateCloudConnectionAsync(module1Credentials);
+            Assert.True(module1CloudProxy.Success);
+            Assert.NotNull(module1CloudProxy.Value);
+
+            Try<ICloudProxy> module2CloudProxy = await connectionManager.CreateCloudConnectionAsync(module2Credentials);
+            Assert.True(module2CloudProxy.Success);
+            Assert.NotEqual(module1CloudProxy.Value, module2CloudProxy.Value);
+
+            Try<ICloudProxy> edgeDeviceCloudProxy = await connectionManager.CreateCloudConnectionAsync(edgeDeviceCredentials);
+            Assert.True(edgeDeviceCloudProxy.Success);
+            Assert.NotEqual(module1CloudProxy.Value, edgeDeviceCloudProxy.Value);
+
+            Try<ICloudProxy> device1CloudProxy = await connectionManager.CreateCloudConnectionAsync(device1Credentials);
+            Assert.True(device1CloudProxy.Success);
+            Assert.NotEqual(edgeDeviceCloudProxy.Value, device1CloudProxy.Value);
+        }
+
+        /// <summary>
+        /// Tests that a device can connect and disconnect properly.
+        /// 0. A cloud connection is established.
+        /// 1. Device connects - a connection is added in the connection manager
+        /// 2. Connection should have both cloud and device connections
+        /// 3. Device disconnects - the device connection is removed. Cloud connection stays.
+        /// 4. Connection manager should have a cloud connection, but no device connection.
+        /// </summary>
+        [Fact]
+        [Integration]
+        public async Task TestAddRemoveDeviceConnectionTest()
+        {
+            string deviceId = "id1";
+
+            var deviceProxyMock1 = new Mock<IDeviceProxy>();
+            deviceProxyMock1.SetupGet(dp => dp.IsActive).Returns(true);
+            deviceProxyMock1.Setup(dp => dp.CloseAsync(It.IsAny<Exception>()))
+                .Callback(() => deviceProxyMock1.SetupGet(dp => dp.IsActive).Returns(false))
+                .Returns(Task.FromResult(true));
+
+            var deviceCredentials = new TokenCredentials(new DeviceIdentity("iotHub", deviceId), "token", "abc", false);
+
+            var edgeHub = new Mock<IEdgeHub>();
+
+            IClient client = GetDeviceClient();
+            var messageConverterProvider = Mock.Of<IMessageConverterProvider>();
+            var deviceClientProvider = new Mock<IClientProvider>();
+            deviceClientProvider.Setup(d => d.Create(It.IsAny<IIdentity>(), It.IsAny<ITokenProvider>(), It.IsAny<ITransportSettings[]>()))
+                .Returns(client);
+
+            var credentialsManager = Mock.Of<ICredentialsCache>();
+            var edgeHubIdentity = Mock.Of<IIdentity>(i => i.Id == "edgeDevice/$edgeHub");
+            var cloudConnectionProvider = new CloudConnectionProvider(
+                messageConverterProvider,
+                1,
+                deviceClientProvider.Object,
+                Option.None<UpstreamProtocol>(),
+                Mock.Of<ITokenProvider>(),
+                Mock.Of<IDeviceScopeIdentitiesCache>(),
+                credentialsManager,
+                edgeHubIdentity,
+                TimeSpan.FromMinutes(60),
+                true);
+
+            cloudConnectionProvider.BindEdgeHub(edgeHub.Object);
+            IConnectionManager connectionManager = new ConnectionManager(cloudConnectionProvider, credentialsManager, GetIdentityProvider());
+            Try<ICloudProxy> cloudProxyTry = await connectionManager.CreateCloudConnectionAsync(deviceCredentials);
+            Assert.True(cloudProxyTry.Success);
+            var deviceListener = new DeviceMessageHandler(deviceCredentials.Identity, edgeHub.Object, connectionManager);
+
+            Option<ICloudProxy> cloudProxy = await connectionManager.GetCloudConnection(deviceId);
+            Assert.True(cloudProxy.HasValue);
+            Assert.True(cloudProxy.OrDefault().IsActive);
+
+            deviceListener.BindDeviceProxy(deviceProxyMock1.Object);
+
+            Option<IDeviceProxy> deviceProxy = connectionManager.GetDeviceConnection(deviceId);
+            Assert.True(deviceProxy.HasValue);
+            Assert.True(deviceProxy.OrDefault().IsActive);
+            Assert.True(deviceProxyMock1.Object.IsActive);
+
+            cloudProxy = await connectionManager.GetCloudConnection(deviceId);
+            Assert.True(cloudProxy.HasValue);
+            Assert.True(cloudProxy.OrDefault().IsActive);
+
+            await deviceListener.CloseAsync();
+
+            deviceProxy = connectionManager.GetDeviceConnection(deviceId);
+            Assert.False(deviceProxy.HasValue);
+            Assert.False(deviceProxyMock1.Object.IsActive);
+
+            cloudProxy = await connectionManager.GetCloudConnection(deviceId);
+            Assert.True(cloudProxy.HasValue);
+            Assert.True(client.IsActive);
+        }
+
         static ICloudConnection GetCloudConnectionMock()
         {
             ICloudProxy cloudProxyMock = GetCloudProxyMock();
             var cloudConnectionMock = new Mock<IClientTokenCloudConnection>();
             cloudConnectionMock.SetupGet(dp => dp.IsActive).Returns(true);
             cloudConnectionMock.SetupGet(dp => dp.CloudProxy).Returns(Option.Some(cloudProxyMock));
-<<<<<<< HEAD
-            cloudConnectionMock.Setup(c => c.CreateOrUpdateAsync(It.IsAny<IClientCredentials>()))
+            cloudConnectionMock.Setup(c => c.UpdateTokenAsync(It.IsAny<ITokenCredentials>()))
                 .Callback(
                     () =>
                     {
@@ -1016,22 +789,7 @@
                         cloudConnectionMock.SetupGet(dp => dp.IsActive).Returns(false);
                         cloudConnectionMock.SetupGet(dp => dp.CloudProxy).Returns(Option.None<ICloudProxy>());
                     });
-=======
-            cloudConnectionMock.Setup(c => c.UpdateTokenAsync(It.IsAny<ITokenCredentials>()))
-                .Callback(() =>
-                {
-                    cloudProxyMock = GetCloudProxyMock();
-                    cloudConnectionMock.SetupGet(dp => dp.CloudProxy).Returns(Option.Some(cloudProxyMock));
-                })
-                .ReturnsAsync(cloudProxyMock);
-            cloudConnectionMock.Setup(dp => dp.CloseAsync()).Returns(Task.FromResult(true))
-                .Callback(() =>
-                {
-                    cloudConnectionMock.SetupGet(dp => dp.IsActive).Returns(false);
-                    cloudConnectionMock.SetupGet(dp => dp.CloudProxy).Returns(Option.None<ICloudProxy>());
-                });
-
->>>>>>> 5081408a
+
             return cloudConnectionMock.Object;
         }
 
