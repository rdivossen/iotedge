<<<<<<< HEAD
// Copyright (c) Microsoft. All rights reserved.
namespace Microsoft.Azure.Devices.Edge.Hub.Core.Test
{
    using System;
    using System.Collections.Generic;
    using System.Security.Cryptography.X509Certificates;
    using System.Linq;
    using Microsoft.Azure.Devices.Edge.Hub.Core.Device;
    using Microsoft.Azure.Devices.Edge.Hub.Core.Identity;
    using Microsoft.Azure.Devices.Edge.Util.Test.Common;
    using Xunit;

    [Unit]
    public class IdentityFactoryTest
    {
        [Fact]
        public void GetWithConnectionStringTest_Device()
        {
            string deviceId = "device1";
            string iotHubHostName = "edgehubtest1.azure-devices.net";
            string key = GetRandomString(44);
            string deviceConnectionstring = $"HostName={iotHubHostName};DeviceId={deviceId};SharedAccessKey={key}";

            IClientCredentialsFactory identityFactory = new ClientCredentialsFactory(iotHubHostName);
            IClientCredentials identityTry = identityFactory.GetWithConnectionString(deviceConnectionstring);
            Assert.NotNull(identityTry);
            IIdentity identity = identityTry.Identity;
            Assert.IsType<DeviceIdentity>(identity);
            Assert.IsType<SharedKeyCredentials>(identityTry);
            Assert.Equal(deviceConnectionstring, (identityTry as ISharedKeyCredentials)?.ConnectionString);
            Assert.Equal(deviceId, identity.Id);
        }

        [Fact]
        public void GetWithConnectionStringTest_Module()
        {
            string deviceId = "device1";
            string moduleId = "module1";
            string iotHubHostName = "edgehubtest1.azure-devices.net";
            string key = GetRandomString(44);
            string deviceConnectionstring = $"HostName={iotHubHostName};DeviceId={deviceId};ModuleId={moduleId};SharedAccessKey={key}";

            IClientCredentialsFactory identityFactory = new ClientCredentialsFactory(iotHubHostName);
            IClientCredentials identityTry = identityFactory.GetWithConnectionString(deviceConnectionstring);
            Assert.NotNull(identityTry);
            var identity = identityTry.Identity as IModuleIdentity;
            Assert.NotNull(identity);
            Assert.IsType<SharedKeyCredentials>(identityTry);
            Assert.Equal(deviceConnectionstring, (identityTry as ISharedKeyCredentials)?.ConnectionString);
            Assert.Equal(deviceId, identity.DeviceId);
            Assert.Equal(moduleId, identity.ModuleId);
        }

        static string GetRandomString(int length)
        {
            var rand = new Random();
            const string Chars = "abcdefghijklmnopqrstuvwxyz";
            return new string(Enumerable.Repeat(Chars, length)
              .Select(s => s[rand.Next(s.Length)]).ToArray());
        }

        [Fact]
        public void GetSasIdentityTest()
        {
            string iothubHostName = "iothub1.azure.net";
            string callerProductInfo = "productInfo";
            string sasToken = TokenHelper.CreateSasToken($"{iothubHostName}/devices/device1/modules/moduleId");

            var identityFactory = new ClientCredentialsFactory(iothubHostName, callerProductInfo);

            // device test
            string deviceId = "device1";
            string deviceClientType = "customDeviceClient1";
            IClientCredentials identityTry1 = identityFactory.GetWithSasToken(deviceId, null, deviceClientType, sasToken);
            Assert.IsType<DeviceIdentity>(identityTry1.Identity);
            Assert.IsType<TokenCredentials>(identityTry1);
            Assert.Equal(sasToken, (identityTry1 as ITokenCredentials)?.Token);
            Assert.Equal("device1", identityTry1.Identity.Id);
            Assert.Equal($"{callerProductInfo} customDeviceClient1", identityTry1.ProductInfo);
            Assert.Equal(AuthenticationType.Token, identityTry1.AuthenticationType);

            // module test
            deviceId = "device1";
            string moduleId = "module1";
            deviceClientType = "customDeviceClient2";
            IClientCredentials identityTry2 = identityFactory.GetWithSasToken(deviceId, moduleId, deviceClientType, sasToken);
            Assert.IsType<ModuleIdentity>(identityTry2.Identity);
            Assert.IsType<TokenCredentials>(identityTry2);
            Assert.Equal(sasToken, (identityTry2 as ITokenCredentials)?.Token);
            Assert.Equal("device1/module1", identityTry2.Identity.Id);
            Assert.Equal($"{callerProductInfo} customDeviceClient2", identityTry2.ProductInfo);
            Assert.Equal(AuthenticationType.Token, identityTry2.AuthenticationType);
        }

        [Fact]
        public void GetX509IdentityTest()
        {
            string iothubHostName = "iothub1.azure.net";
            string callerProductInfo = "productInfo";
            string deviceId = "device1";
            string moduleId = "module1";
            string deviceClientType = "customDeviceClient1";
            var clientCertificate = new X509Certificate2();
            var clientCertChain = new List<X509Certificate2>();

            var identityFactory = new ClientCredentialsFactory(iothubHostName, callerProductInfo);

            // device test
            IClientCredentials identityTry1 = identityFactory.GetWithX509Cert(deviceId, null, deviceClientType, clientCertificate, clientCertChain);
            Assert.IsType<DeviceIdentity>(identityTry1.Identity);
            Assert.Equal("device1", identityTry1.Identity.Id);
            Assert.Equal($"{callerProductInfo} customDeviceClient1", identityTry1.ProductInfo);
            Assert.Equal(AuthenticationType.X509Cert, identityTry1.AuthenticationType);

            // module test
            IClientCredentials identityTry2 = identityFactory.GetWithX509Cert(deviceId, moduleId, deviceClientType, clientCertificate, clientCertChain);
            Assert.IsType<ModuleIdentity>(identityTry2.Identity);
            Assert.Equal("device1/module1", identityTry2.Identity.Id);
            Assert.Equal($"{callerProductInfo} customDeviceClient1", identityTry2.ProductInfo);
            Assert.Equal(AuthenticationType.X509Cert, identityTry1.AuthenticationType);
        }
    }
}
=======
// Copyright (c) Microsoft. All rights reserved.
namespace Microsoft.Azure.Devices.Edge.Hub.Core.Test
{
    using System;
    using System.Linq;
    using Microsoft.Azure.Devices.Edge.Hub.Core.Device;
    using Microsoft.Azure.Devices.Edge.Hub.Core.Identity;
    using Microsoft.Azure.Devices.Edge.Util.Test.Common;
    using Xunit;

    [Unit]
    public class IdentityFactoryTest
    {
        [Fact]
        public void GetWithConnectionStringTest_Device()
        {
            string deviceId = "device1";
            string iotHubHostName = "edgehubtest1.azure-devices.net";
            string key = GetRandomString(44);
            string deviceConnectionstring = $"HostName={iotHubHostName};DeviceId={deviceId};SharedAccessKey={key}";

            IClientCredentialsFactory identityFactory = new ClientCredentialsFactory(iotHubHostName);
            IClientCredentials identityTry = identityFactory.GetWithConnectionString(deviceConnectionstring);
            Assert.NotNull(identityTry);
            IIdentity identity = identityTry.Identity;
            Assert.IsType<DeviceIdentity>(identity);
            Assert.IsType<SharedKeyCredentials>(identityTry);
            Assert.Equal(deviceConnectionstring, (identityTry as ISharedKeyCredentials)?.ConnectionString);
            Assert.Equal(deviceId, identity.Id);
        }

        [Fact]
        public void GetWithConnectionStringTest_Module()
        {
            string deviceId = "device1";
            string moduleId = "module1";
            string iotHubHostName = "edgehubtest1.azure-devices.net";
            string key = GetRandomString(44);
            string deviceConnectionstring = $"HostName={iotHubHostName};DeviceId={deviceId};ModuleId={moduleId};SharedAccessKey={key}";

            IClientCredentialsFactory identityFactory = new ClientCredentialsFactory(iotHubHostName);
            IClientCredentials identityTry = identityFactory.GetWithConnectionString(deviceConnectionstring);
            Assert.NotNull(identityTry);
            var identity = identityTry.Identity as IModuleIdentity;
            Assert.NotNull(identity);
            Assert.IsType<SharedKeyCredentials>(identityTry);
            Assert.Equal(deviceConnectionstring, (identityTry as ISharedKeyCredentials)?.ConnectionString);
            Assert.Equal(deviceId, identity.DeviceId);
            Assert.Equal(moduleId, identity.ModuleId);
        }

        static string GetRandomString(int length)
        {
            var rand = new Random();
            const string Chars = "abcdefghijklmnopqrstuvwxyz";
            return new string(Enumerable.Repeat(Chars, length)
              .Select(s => s[rand.Next(s.Length)]).ToArray());
        }

        [Fact]
        public void GetSasIdentityTest()
        {
            string iothubHostName = "iothub1.azure.net";
            string callerProductInfo = "productInfo";
            string sasToken = TokenHelper.CreateSasToken($"{iothubHostName}/devices/device1/modules/moduleId");

            var identityFactory = new ClientCredentialsFactory(iothubHostName, callerProductInfo);

            // device test
            string deviceId = "device1";
            string deviceClientType = "customDeviceClient1";
            IClientCredentials identityTry1 = identityFactory.GetWithSasToken(deviceId, null, deviceClientType, sasToken, false);
            Assert.IsType<DeviceIdentity>(identityTry1.Identity);
            Assert.IsType<TokenCredentials>(identityTry1);
            Assert.Equal(sasToken, (identityTry1 as ITokenCredentials)?.Token);
            Assert.Equal("device1", identityTry1.Identity.Id);
            Assert.Equal($"{callerProductInfo} customDeviceClient1", identityTry1.ProductInfo);
            Assert.Equal(AuthenticationType.Token, identityTry1.AuthenticationType);

            // module test
            deviceId = "device1";
            string moduleId = "module1";
            deviceClientType = "customDeviceClient2";
            IClientCredentials identityTry2 = identityFactory.GetWithSasToken(deviceId, moduleId, deviceClientType, sasToken, false);
            Assert.IsType<ModuleIdentity>(identityTry2.Identity);
            Assert.IsType<TokenCredentials>(identityTry2);
            Assert.Equal(sasToken, (identityTry2 as ITokenCredentials)?.Token);
            Assert.Equal("device1/module1", identityTry2.Identity.Id);
            Assert.Equal($"{callerProductInfo} customDeviceClient2", identityTry2.ProductInfo);
            Assert.Equal(AuthenticationType.Token, identityTry2.AuthenticationType);
        }

        [Fact]
        public void GetX509IdentityTest()
        {
            string iothubHostName = "iothub1.azure.net";
            string callerProductInfo = "productInfo";
            string deviceId = "device1";
            string moduleId = "module1";
            string deviceClientType = "customDeviceClient1";
            var identityFactory = new ClientCredentialsFactory(iothubHostName, callerProductInfo);

            // device test
            IClientCredentials identityTry1 = identityFactory.GetWithX509Cert(deviceId, null, deviceClientType);
            Assert.IsType<DeviceIdentity>(identityTry1.Identity);
            Assert.Equal("device1", identityTry1.Identity.Id);
            Assert.Equal($"{callerProductInfo} customDeviceClient1", identityTry1.ProductInfo);
            Assert.Equal(AuthenticationType.X509Cert, identityTry1.AuthenticationType);

            // module test
            IClientCredentials identityTry2 = identityFactory.GetWithX509Cert(deviceId, moduleId, deviceClientType);
            Assert.IsType<ModuleIdentity>(identityTry2.Identity);
            Assert.Equal("device1/module1", identityTry2.Identity.Id);
            Assert.Equal($"{callerProductInfo} customDeviceClient1", identityTry2.ProductInfo);
            Assert.Equal(AuthenticationType.X509Cert, identityTry1.AuthenticationType);
        }
    }
}
>>>>>>> d3f801ba
<|MERGE_RESOLUTION|>--- conflicted
+++ resolved
@@ -1,244 +1,122 @@
-<<<<<<< HEAD
-// Copyright (c) Microsoft. All rights reserved.
-namespace Microsoft.Azure.Devices.Edge.Hub.Core.Test
-{
-    using System;
-    using System.Collections.Generic;
-    using System.Security.Cryptography.X509Certificates;
-    using System.Linq;
-    using Microsoft.Azure.Devices.Edge.Hub.Core.Device;
-    using Microsoft.Azure.Devices.Edge.Hub.Core.Identity;
-    using Microsoft.Azure.Devices.Edge.Util.Test.Common;
-    using Xunit;
-
-    [Unit]
-    public class IdentityFactoryTest
-    {
-        [Fact]
-        public void GetWithConnectionStringTest_Device()
-        {
-            string deviceId = "device1";
-            string iotHubHostName = "edgehubtest1.azure-devices.net";
-            string key = GetRandomString(44);
-            string deviceConnectionstring = $"HostName={iotHubHostName};DeviceId={deviceId};SharedAccessKey={key}";
-
-            IClientCredentialsFactory identityFactory = new ClientCredentialsFactory(iotHubHostName);
-            IClientCredentials identityTry = identityFactory.GetWithConnectionString(deviceConnectionstring);
-            Assert.NotNull(identityTry);
-            IIdentity identity = identityTry.Identity;
-            Assert.IsType<DeviceIdentity>(identity);
-            Assert.IsType<SharedKeyCredentials>(identityTry);
-            Assert.Equal(deviceConnectionstring, (identityTry as ISharedKeyCredentials)?.ConnectionString);
-            Assert.Equal(deviceId, identity.Id);
-        }
-
-        [Fact]
-        public void GetWithConnectionStringTest_Module()
-        {
-            string deviceId = "device1";
-            string moduleId = "module1";
-            string iotHubHostName = "edgehubtest1.azure-devices.net";
-            string key = GetRandomString(44);
-            string deviceConnectionstring = $"HostName={iotHubHostName};DeviceId={deviceId};ModuleId={moduleId};SharedAccessKey={key}";
-
-            IClientCredentialsFactory identityFactory = new ClientCredentialsFactory(iotHubHostName);
-            IClientCredentials identityTry = identityFactory.GetWithConnectionString(deviceConnectionstring);
-            Assert.NotNull(identityTry);
-            var identity = identityTry.Identity as IModuleIdentity;
-            Assert.NotNull(identity);
-            Assert.IsType<SharedKeyCredentials>(identityTry);
-            Assert.Equal(deviceConnectionstring, (identityTry as ISharedKeyCredentials)?.ConnectionString);
-            Assert.Equal(deviceId, identity.DeviceId);
-            Assert.Equal(moduleId, identity.ModuleId);
-        }
-
-        static string GetRandomString(int length)
-        {
-            var rand = new Random();
-            const string Chars = "abcdefghijklmnopqrstuvwxyz";
-            return new string(Enumerable.Repeat(Chars, length)
-              .Select(s => s[rand.Next(s.Length)]).ToArray());
-        }
-
-        [Fact]
-        public void GetSasIdentityTest()
-        {
-            string iothubHostName = "iothub1.azure.net";
-            string callerProductInfo = "productInfo";
-            string sasToken = TokenHelper.CreateSasToken($"{iothubHostName}/devices/device1/modules/moduleId");
-
-            var identityFactory = new ClientCredentialsFactory(iothubHostName, callerProductInfo);
-
-            // device test
-            string deviceId = "device1";
-            string deviceClientType = "customDeviceClient1";
-            IClientCredentials identityTry1 = identityFactory.GetWithSasToken(deviceId, null, deviceClientType, sasToken);
-            Assert.IsType<DeviceIdentity>(identityTry1.Identity);
-            Assert.IsType<TokenCredentials>(identityTry1);
-            Assert.Equal(sasToken, (identityTry1 as ITokenCredentials)?.Token);
-            Assert.Equal("device1", identityTry1.Identity.Id);
-            Assert.Equal($"{callerProductInfo} customDeviceClient1", identityTry1.ProductInfo);
-            Assert.Equal(AuthenticationType.Token, identityTry1.AuthenticationType);
-
-            // module test
-            deviceId = "device1";
-            string moduleId = "module1";
-            deviceClientType = "customDeviceClient2";
-            IClientCredentials identityTry2 = identityFactory.GetWithSasToken(deviceId, moduleId, deviceClientType, sasToken);
-            Assert.IsType<ModuleIdentity>(identityTry2.Identity);
-            Assert.IsType<TokenCredentials>(identityTry2);
-            Assert.Equal(sasToken, (identityTry2 as ITokenCredentials)?.Token);
-            Assert.Equal("device1/module1", identityTry2.Identity.Id);
-            Assert.Equal($"{callerProductInfo} customDeviceClient2", identityTry2.ProductInfo);
-            Assert.Equal(AuthenticationType.Token, identityTry2.AuthenticationType);
-        }
-
-        [Fact]
-        public void GetX509IdentityTest()
-        {
-            string iothubHostName = "iothub1.azure.net";
-            string callerProductInfo = "productInfo";
-            string deviceId = "device1";
-            string moduleId = "module1";
-            string deviceClientType = "customDeviceClient1";
-            var clientCertificate = new X509Certificate2();
-            var clientCertChain = new List<X509Certificate2>();
-
-            var identityFactory = new ClientCredentialsFactory(iothubHostName, callerProductInfo);
-
-            // device test
-            IClientCredentials identityTry1 = identityFactory.GetWithX509Cert(deviceId, null, deviceClientType, clientCertificate, clientCertChain);
-            Assert.IsType<DeviceIdentity>(identityTry1.Identity);
-            Assert.Equal("device1", identityTry1.Identity.Id);
-            Assert.Equal($"{callerProductInfo} customDeviceClient1", identityTry1.ProductInfo);
-            Assert.Equal(AuthenticationType.X509Cert, identityTry1.AuthenticationType);
-
-            // module test
-            IClientCredentials identityTry2 = identityFactory.GetWithX509Cert(deviceId, moduleId, deviceClientType, clientCertificate, clientCertChain);
-            Assert.IsType<ModuleIdentity>(identityTry2.Identity);
-            Assert.Equal("device1/module1", identityTry2.Identity.Id);
-            Assert.Equal($"{callerProductInfo} customDeviceClient1", identityTry2.ProductInfo);
-            Assert.Equal(AuthenticationType.X509Cert, identityTry1.AuthenticationType);
-        }
-    }
-}
-=======
-// Copyright (c) Microsoft. All rights reserved.
-namespace Microsoft.Azure.Devices.Edge.Hub.Core.Test
-{
-    using System;
-    using System.Linq;
-    using Microsoft.Azure.Devices.Edge.Hub.Core.Device;
-    using Microsoft.Azure.Devices.Edge.Hub.Core.Identity;
-    using Microsoft.Azure.Devices.Edge.Util.Test.Common;
-    using Xunit;
-
-    [Unit]
-    public class IdentityFactoryTest
-    {
-        [Fact]
-        public void GetWithConnectionStringTest_Device()
-        {
-            string deviceId = "device1";
-            string iotHubHostName = "edgehubtest1.azure-devices.net";
-            string key = GetRandomString(44);
-            string deviceConnectionstring = $"HostName={iotHubHostName};DeviceId={deviceId};SharedAccessKey={key}";
-
-            IClientCredentialsFactory identityFactory = new ClientCredentialsFactory(iotHubHostName);
-            IClientCredentials identityTry = identityFactory.GetWithConnectionString(deviceConnectionstring);
-            Assert.NotNull(identityTry);
-            IIdentity identity = identityTry.Identity;
-            Assert.IsType<DeviceIdentity>(identity);
-            Assert.IsType<SharedKeyCredentials>(identityTry);
-            Assert.Equal(deviceConnectionstring, (identityTry as ISharedKeyCredentials)?.ConnectionString);
-            Assert.Equal(deviceId, identity.Id);
-        }
-
-        [Fact]
-        public void GetWithConnectionStringTest_Module()
-        {
-            string deviceId = "device1";
-            string moduleId = "module1";
-            string iotHubHostName = "edgehubtest1.azure-devices.net";
-            string key = GetRandomString(44);
-            string deviceConnectionstring = $"HostName={iotHubHostName};DeviceId={deviceId};ModuleId={moduleId};SharedAccessKey={key}";
-
-            IClientCredentialsFactory identityFactory = new ClientCredentialsFactory(iotHubHostName);
-            IClientCredentials identityTry = identityFactory.GetWithConnectionString(deviceConnectionstring);
-            Assert.NotNull(identityTry);
-            var identity = identityTry.Identity as IModuleIdentity;
-            Assert.NotNull(identity);
-            Assert.IsType<SharedKeyCredentials>(identityTry);
-            Assert.Equal(deviceConnectionstring, (identityTry as ISharedKeyCredentials)?.ConnectionString);
-            Assert.Equal(deviceId, identity.DeviceId);
-            Assert.Equal(moduleId, identity.ModuleId);
-        }
-
-        static string GetRandomString(int length)
-        {
-            var rand = new Random();
-            const string Chars = "abcdefghijklmnopqrstuvwxyz";
-            return new string(Enumerable.Repeat(Chars, length)
-              .Select(s => s[rand.Next(s.Length)]).ToArray());
-        }
-
-        [Fact]
-        public void GetSasIdentityTest()
-        {
-            string iothubHostName = "iothub1.azure.net";
-            string callerProductInfo = "productInfo";
-            string sasToken = TokenHelper.CreateSasToken($"{iothubHostName}/devices/device1/modules/moduleId");
-
-            var identityFactory = new ClientCredentialsFactory(iothubHostName, callerProductInfo);
-
-            // device test
-            string deviceId = "device1";
-            string deviceClientType = "customDeviceClient1";
-            IClientCredentials identityTry1 = identityFactory.GetWithSasToken(deviceId, null, deviceClientType, sasToken, false);
-            Assert.IsType<DeviceIdentity>(identityTry1.Identity);
-            Assert.IsType<TokenCredentials>(identityTry1);
-            Assert.Equal(sasToken, (identityTry1 as ITokenCredentials)?.Token);
-            Assert.Equal("device1", identityTry1.Identity.Id);
-            Assert.Equal($"{callerProductInfo} customDeviceClient1", identityTry1.ProductInfo);
-            Assert.Equal(AuthenticationType.Token, identityTry1.AuthenticationType);
-
-            // module test
-            deviceId = "device1";
-            string moduleId = "module1";
-            deviceClientType = "customDeviceClient2";
-            IClientCredentials identityTry2 = identityFactory.GetWithSasToken(deviceId, moduleId, deviceClientType, sasToken, false);
-            Assert.IsType<ModuleIdentity>(identityTry2.Identity);
-            Assert.IsType<TokenCredentials>(identityTry2);
-            Assert.Equal(sasToken, (identityTry2 as ITokenCredentials)?.Token);
-            Assert.Equal("device1/module1", identityTry2.Identity.Id);
-            Assert.Equal($"{callerProductInfo} customDeviceClient2", identityTry2.ProductInfo);
-            Assert.Equal(AuthenticationType.Token, identityTry2.AuthenticationType);
-        }
-
-        [Fact]
-        public void GetX509IdentityTest()
-        {
-            string iothubHostName = "iothub1.azure.net";
-            string callerProductInfo = "productInfo";
-            string deviceId = "device1";
-            string moduleId = "module1";
-            string deviceClientType = "customDeviceClient1";
-            var identityFactory = new ClientCredentialsFactory(iothubHostName, callerProductInfo);
-
-            // device test
-            IClientCredentials identityTry1 = identityFactory.GetWithX509Cert(deviceId, null, deviceClientType);
-            Assert.IsType<DeviceIdentity>(identityTry1.Identity);
-            Assert.Equal("device1", identityTry1.Identity.Id);
-            Assert.Equal($"{callerProductInfo} customDeviceClient1", identityTry1.ProductInfo);
-            Assert.Equal(AuthenticationType.X509Cert, identityTry1.AuthenticationType);
-
-            // module test
-            IClientCredentials identityTry2 = identityFactory.GetWithX509Cert(deviceId, moduleId, deviceClientType);
-            Assert.IsType<ModuleIdentity>(identityTry2.Identity);
-            Assert.Equal("device1/module1", identityTry2.Identity.Id);
-            Assert.Equal($"{callerProductInfo} customDeviceClient1", identityTry2.ProductInfo);
-            Assert.Equal(AuthenticationType.X509Cert, identityTry1.AuthenticationType);
-        }
-    }
-}
->>>>>>> d3f801ba
+// Copyright (c) Microsoft. All rights reserved.
+namespace Microsoft.Azure.Devices.Edge.Hub.Core.Test
+{
+    using System;
+    using System.Collections.Generic;
+    using System.Linq;
+    using System.Security.Cryptography.X509Certificates;
+    using Microsoft.Azure.Devices.Edge.Hub.Core.Device;
+    using Microsoft.Azure.Devices.Edge.Hub.Core.Identity;
+    using Microsoft.Azure.Devices.Edge.Util.Test.Common;
+    using Xunit;
+
+    [Unit]
+    public class IdentityFactoryTest
+    {
+        [Fact]
+        public void GetWithConnectionStringTest_Device()
+        {
+            string deviceId = "device1";
+            string iotHubHostName = "edgehubtest1.azure-devices.net";
+            string key = GetRandomString(44);
+            string deviceConnectionstring = $"HostName={iotHubHostName};DeviceId={deviceId};SharedAccessKey={key}";
+
+            IClientCredentialsFactory identityFactory = new ClientCredentialsFactory(iotHubHostName);
+            IClientCredentials identityTry = identityFactory.GetWithConnectionString(deviceConnectionstring);
+            Assert.NotNull(identityTry);
+            IIdentity identity = identityTry.Identity;
+            Assert.IsType<DeviceIdentity>(identity);
+            Assert.IsType<SharedKeyCredentials>(identityTry);
+            Assert.Equal(deviceConnectionstring, (identityTry as ISharedKeyCredentials)?.ConnectionString);
+            Assert.Equal(deviceId, identity.Id);
+        }
+
+        [Fact]
+        public void GetWithConnectionStringTest_Module()
+        {
+            string deviceId = "device1";
+            string moduleId = "module1";
+            string iotHubHostName = "edgehubtest1.azure-devices.net";
+            string key = GetRandomString(44);
+            string deviceConnectionstring = $"HostName={iotHubHostName};DeviceId={deviceId};ModuleId={moduleId};SharedAccessKey={key}";
+
+            IClientCredentialsFactory identityFactory = new ClientCredentialsFactory(iotHubHostName);
+            IClientCredentials identityTry = identityFactory.GetWithConnectionString(deviceConnectionstring);
+            Assert.NotNull(identityTry);
+            var identity = identityTry.Identity as IModuleIdentity;
+            Assert.NotNull(identity);
+            Assert.IsType<SharedKeyCredentials>(identityTry);
+            Assert.Equal(deviceConnectionstring, (identityTry as ISharedKeyCredentials)?.ConnectionString);
+            Assert.Equal(deviceId, identity.DeviceId);
+            Assert.Equal(moduleId, identity.ModuleId);
+        }
+
+        static string GetRandomString(int length)
+        {
+            var rand = new Random();
+            const string Chars = "abcdefghijklmnopqrstuvwxyz";
+            return new string(Enumerable.Repeat(Chars, length)
+              .Select(s => s[rand.Next(s.Length)]).ToArray());
+        }
+
+        [Fact]
+        public void GetSasIdentityTest()
+        {
+            string iothubHostName = "iothub1.azure.net";
+            string callerProductInfo = "productInfo";
+            string sasToken = TokenHelper.CreateSasToken($"{iothubHostName}/devices/device1/modules/moduleId");
+
+            var identityFactory = new ClientCredentialsFactory(iothubHostName, callerProductInfo);
+
+            // device test
+            string deviceId = "device1";
+            string deviceClientType = "customDeviceClient1";
+            IClientCredentials identityTry1 = identityFactory.GetWithSasToken(deviceId, null, deviceClientType, sasToken, false);
+            Assert.IsType<DeviceIdentity>(identityTry1.Identity);
+            Assert.IsType<TokenCredentials>(identityTry1);
+            Assert.Equal(sasToken, (identityTry1 as ITokenCredentials)?.Token);
+            Assert.Equal("device1", identityTry1.Identity.Id);
+            Assert.Equal($"{callerProductInfo} customDeviceClient1", identityTry1.ProductInfo);
+            Assert.Equal(AuthenticationType.Token, identityTry1.AuthenticationType);
+
+            // module test
+            deviceId = "device1";
+            string moduleId = "module1";
+            deviceClientType = "customDeviceClient2";
+            IClientCredentials identityTry2 = identityFactory.GetWithSasToken(deviceId, moduleId, deviceClientType, sasToken, false);
+            Assert.IsType<ModuleIdentity>(identityTry2.Identity);
+            Assert.IsType<TokenCredentials>(identityTry2);
+            Assert.Equal(sasToken, (identityTry2 as ITokenCredentials)?.Token);
+            Assert.Equal("device1/module1", identityTry2.Identity.Id);
+            Assert.Equal($"{callerProductInfo} customDeviceClient2", identityTry2.ProductInfo);
+            Assert.Equal(AuthenticationType.Token, identityTry2.AuthenticationType);
+        }
+
+        [Fact]
+        public void GetX509IdentityTest()
+        {
+            string iothubHostName = "iothub1.azure.net";
+            string callerProductInfo = "productInfo";
+            string deviceId = "device1";
+            string moduleId = "module1";
+            string deviceClientType = "customDeviceClient1";
+            var clientCertificate = new X509Certificate2();
+            var clientCertChain = new List<X509Certificate2>();
+            var identityFactory = new ClientCredentialsFactory(iothubHostName, callerProductInfo);
+
+            // device test
+            IClientCredentials identityTry1 = identityFactory.GetWithX509Cert(deviceId, null, deviceClientType, clientCertificate, clientCertChain);
+            Assert.IsType<DeviceIdentity>(identityTry1.Identity);
+            Assert.Equal("device1", identityTry1.Identity.Id);
+            Assert.Equal($"{callerProductInfo} customDeviceClient1", identityTry1.ProductInfo);
+            Assert.Equal(AuthenticationType.X509Cert, identityTry1.AuthenticationType);
+
+            // module test
+            IClientCredentials identityTry2 = identityFactory.GetWithX509Cert(deviceId, moduleId, deviceClientType, clientCertificate, clientCertChain);
+            Assert.IsType<ModuleIdentity>(identityTry2.Identity);
+            Assert.Equal("device1/module1", identityTry2.Identity.Id);
+            Assert.Equal($"{callerProductInfo} customDeviceClient1", identityTry2.ProductInfo);
+            Assert.Equal(AuthenticationType.X509Cert, identityTry1.AuthenticationType);
+        }
+    }
+}