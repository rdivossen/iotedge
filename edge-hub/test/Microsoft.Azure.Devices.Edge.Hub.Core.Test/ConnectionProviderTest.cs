<<<<<<< HEAD
// Copyright (c) Microsoft. All rights reserved.
namespace Microsoft.Azure.Devices.Edge.Hub.Core.Test
{
    using System;
    using System.Collections.Generic;
    using System.Security.Cryptography.X509Certificates;
    using System.Threading.Tasks;
    using Microsoft.Azure.Devices.Edge.Hub.Core;
    using Microsoft.Azure.Devices.Edge.Hub.Core.Cloud;
    using Microsoft.Azure.Devices.Edge.Hub.Core.Identity;
    using Microsoft.Azure.Devices.Edge.Util;
    using Microsoft.Azure.Devices.Edge.Util.Test.Common;
    using Moq;
    using Xunit;

    public class ConnectionProviderTest
    {
        [Fact]
        [Unit]
        public void ConnectionProviderConstructorTest()
        {
            var connectionManager = Mock.Of<IConnectionManager>();
            var edgeHub = Mock.Of<IEdgeHub>();

            Assert.NotNull(new ConnectionProvider(connectionManager, edgeHub));
        }

        [Fact]
        [Unit]
        public void ConnectionProviderConstructor_NullConnectionManagerTest()
        {
            var edgeHub = Mock.Of<IEdgeHub>();

            Assert.Throws<ArgumentNullException>(() => new ConnectionProvider(null, edgeHub));
        }

        [Fact]
        [Unit]
        public void ConnectionProviderConstructor_NullEdgeHubTest()
        {
            var connectionManager = Mock.Of<IConnectionManager>();

            Assert.Throws<ArgumentNullException>(() => new ConnectionProvider(connectionManager, null));
        }

        [Fact]
        [Unit]
        public async Task GetDeviceListenerWithSasIdentityTest()
        {
            var connectionManager = Mock.Of<IConnectionManager>();
            var edgeHub = Mock.Of<IEdgeHub>();
            var moduleCredentials = new TokenCredentials(new ModuleIdentity("hub", "device", "module"), "token", "productInfo");

            var connectionProvider = new ConnectionProvider(connectionManager, edgeHub);
            Assert.NotNull(await connectionProvider.GetDeviceListenerAsync(moduleCredentials));
        }

        [Fact]
        [Unit]
        public async Task GetDeviceListenerWithX509IdentityTest()
        {
            var connectionManager = Mock.Of<IConnectionManager>();
            var edgeHub = Mock.Of<IEdgeHub>();
            var clientCertificate = new X509Certificate2();
            var clientCertChain = new List<X509Certificate2>();
            var moduleCredentials = new X509CertCredentials(new ModuleIdentity("hub", "device", "module"), string.Empty, clientCertificate, clientCertChain);

            var connectionProvider = new ConnectionProvider(connectionManager, edgeHub);
            Assert.NotNull(await connectionProvider.GetDeviceListenerAsync(moduleCredentials));
        }

        [Fact]
        [Unit]
        public async Task GetDeviceListener_NullIdentityTest()
        {
            var connectionManager = Mock.Of<IConnectionManager>();
            var edgeHub = Mock.Of<IEdgeHub>();

            var connectionProvider = new ConnectionProvider(connectionManager, edgeHub);
            await Assert.ThrowsAsync<ArgumentNullException>(() => connectionProvider.GetDeviceListenerAsync(null));
        }
    }
}
=======
// Copyright (c) Microsoft. All rights reserved.
namespace Microsoft.Azure.Devices.Edge.Hub.Core.Test
{
    using System;
    using System.Threading.Tasks;
    using Microsoft.Azure.Devices.Edge.Hub.Core;
    using Microsoft.Azure.Devices.Edge.Hub.Core.Cloud;
    using Microsoft.Azure.Devices.Edge.Hub.Core.Identity;
    using Microsoft.Azure.Devices.Edge.Util;
    using Microsoft.Azure.Devices.Edge.Util.Test.Common;
    using Moq;
    using Xunit;

    public class ConnectionProviderTest
    {
        [Fact]
        [Unit]
        public void ConnectionProviderConstructorTest()
        {
            var connectionManager = Mock.Of<IConnectionManager>();
            var edgeHub = Mock.Of<IEdgeHub>();

            Assert.NotNull(new ConnectionProvider(connectionManager, edgeHub));
        }

        [Fact]
        [Unit]
        public void ConnectionProviderConstructor_NullConnectionManagerTest()
        {
            var edgeHub = Mock.Of<IEdgeHub>();

            Assert.Throws<ArgumentNullException>(() => new ConnectionProvider(null, edgeHub));
        }

        [Fact]
        [Unit]
        public void ConnectionProviderConstructor_NullEdgeHubTest()
        {
            var connectionManager = Mock.Of<IConnectionManager>();

            Assert.Throws<ArgumentNullException>(() => new ConnectionProvider(connectionManager, null));
        }

        [Fact]
        [Unit]
        public async Task GetDeviceListenerWithSasIdentityTest()
        {
            var connectionManager = Mock.Of<IConnectionManager>();
            var edgeHub = Mock.Of<IEdgeHub>();
            var moduleCredentials = new TokenCredentials(new ModuleIdentity("hub", "device", "module"), "token", "productInfo", false);

            var connectionProvider = new ConnectionProvider(connectionManager, edgeHub);
            Assert.NotNull(await connectionProvider.GetDeviceListenerAsync(moduleCredentials));
        }

        [Fact]
        [Unit]
        public async Task GetDeviceListenerWithX509IdentityTest()
        {
            var connectionManager = Mock.Of<IConnectionManager>();
            var edgeHub = Mock.Of<IEdgeHub>();
            var moduleCredentials = new X509CertCredentials(new ModuleIdentity("hub", "device", "module"), string.Empty);

            var connectionProvider = new ConnectionProvider(connectionManager, edgeHub);
            Assert.NotNull(await connectionProvider.GetDeviceListenerAsync(moduleCredentials));
        }

        [Fact]
        [Unit]
        public async Task GetDeviceListener_NullIdentityTest()
        {
            var connectionManager = Mock.Of<IConnectionManager>();
            var edgeHub = Mock.Of<IEdgeHub>();

            var connectionProvider = new ConnectionProvider(connectionManager, edgeHub);
            await Assert.ThrowsAsync<ArgumentNullException>(() => connectionProvider.GetDeviceListenerAsync(null));
        }
    }
}
>>>>>>> d3f801ba
<|MERGE_RESOLUTION|>--- conflicted
+++ resolved
@@ -1,165 +1,83 @@
-<<<<<<< HEAD
-// Copyright (c) Microsoft. All rights reserved.
-namespace Microsoft.Azure.Devices.Edge.Hub.Core.Test
-{
-    using System;
-    using System.Collections.Generic;
-    using System.Security.Cryptography.X509Certificates;
-    using System.Threading.Tasks;
-    using Microsoft.Azure.Devices.Edge.Hub.Core;
-    using Microsoft.Azure.Devices.Edge.Hub.Core.Cloud;
-    using Microsoft.Azure.Devices.Edge.Hub.Core.Identity;
-    using Microsoft.Azure.Devices.Edge.Util;
-    using Microsoft.Azure.Devices.Edge.Util.Test.Common;
-    using Moq;
-    using Xunit;
-
-    public class ConnectionProviderTest
-    {
-        [Fact]
-        [Unit]
-        public void ConnectionProviderConstructorTest()
-        {
-            var connectionManager = Mock.Of<IConnectionManager>();
-            var edgeHub = Mock.Of<IEdgeHub>();
-
-            Assert.NotNull(new ConnectionProvider(connectionManager, edgeHub));
-        }
-
-        [Fact]
-        [Unit]
-        public void ConnectionProviderConstructor_NullConnectionManagerTest()
-        {
-            var edgeHub = Mock.Of<IEdgeHub>();
-
-            Assert.Throws<ArgumentNullException>(() => new ConnectionProvider(null, edgeHub));
-        }
-
-        [Fact]
-        [Unit]
-        public void ConnectionProviderConstructor_NullEdgeHubTest()
-        {
-            var connectionManager = Mock.Of<IConnectionManager>();
-
-            Assert.Throws<ArgumentNullException>(() => new ConnectionProvider(connectionManager, null));
-        }
-
-        [Fact]
-        [Unit]
-        public async Task GetDeviceListenerWithSasIdentityTest()
-        {
-            var connectionManager = Mock.Of<IConnectionManager>();
-            var edgeHub = Mock.Of<IEdgeHub>();
-            var moduleCredentials = new TokenCredentials(new ModuleIdentity("hub", "device", "module"), "token", "productInfo");
-
-            var connectionProvider = new ConnectionProvider(connectionManager, edgeHub);
-            Assert.NotNull(await connectionProvider.GetDeviceListenerAsync(moduleCredentials));
-        }
-
-        [Fact]
-        [Unit]
-        public async Task GetDeviceListenerWithX509IdentityTest()
-        {
-            var connectionManager = Mock.Of<IConnectionManager>();
-            var edgeHub = Mock.Of<IEdgeHub>();
-            var clientCertificate = new X509Certificate2();
-            var clientCertChain = new List<X509Certificate2>();
-            var moduleCredentials = new X509CertCredentials(new ModuleIdentity("hub", "device", "module"), string.Empty, clientCertificate, clientCertChain);
-
-            var connectionProvider = new ConnectionProvider(connectionManager, edgeHub);
-            Assert.NotNull(await connectionProvider.GetDeviceListenerAsync(moduleCredentials));
-        }
-
-        [Fact]
-        [Unit]
-        public async Task GetDeviceListener_NullIdentityTest()
-        {
-            var connectionManager = Mock.Of<IConnectionManager>();
-            var edgeHub = Mock.Of<IEdgeHub>();
-
-            var connectionProvider = new ConnectionProvider(connectionManager, edgeHub);
-            await Assert.ThrowsAsync<ArgumentNullException>(() => connectionProvider.GetDeviceListenerAsync(null));
-        }
-    }
-}
-=======
-// Copyright (c) Microsoft. All rights reserved.
-namespace Microsoft.Azure.Devices.Edge.Hub.Core.Test
-{
-    using System;
-    using System.Threading.Tasks;
-    using Microsoft.Azure.Devices.Edge.Hub.Core;
-    using Microsoft.Azure.Devices.Edge.Hub.Core.Cloud;
-    using Microsoft.Azure.Devices.Edge.Hub.Core.Identity;
-    using Microsoft.Azure.Devices.Edge.Util;
-    using Microsoft.Azure.Devices.Edge.Util.Test.Common;
-    using Moq;
-    using Xunit;
-
-    public class ConnectionProviderTest
-    {
-        [Fact]
-        [Unit]
-        public void ConnectionProviderConstructorTest()
-        {
-            var connectionManager = Mock.Of<IConnectionManager>();
-            var edgeHub = Mock.Of<IEdgeHub>();
-
-            Assert.NotNull(new ConnectionProvider(connectionManager, edgeHub));
-        }
-
-        [Fact]
-        [Unit]
-        public void ConnectionProviderConstructor_NullConnectionManagerTest()
-        {
-            var edgeHub = Mock.Of<IEdgeHub>();
-
-            Assert.Throws<ArgumentNullException>(() => new ConnectionProvider(null, edgeHub));
-        }
-
-        [Fact]
-        [Unit]
-        public void ConnectionProviderConstructor_NullEdgeHubTest()
-        {
-            var connectionManager = Mock.Of<IConnectionManager>();
-
-            Assert.Throws<ArgumentNullException>(() => new ConnectionProvider(connectionManager, null));
-        }
-
-        [Fact]
-        [Unit]
-        public async Task GetDeviceListenerWithSasIdentityTest()
-        {
-            var connectionManager = Mock.Of<IConnectionManager>();
-            var edgeHub = Mock.Of<IEdgeHub>();
-            var moduleCredentials = new TokenCredentials(new ModuleIdentity("hub", "device", "module"), "token", "productInfo", false);
-
-            var connectionProvider = new ConnectionProvider(connectionManager, edgeHub);
-            Assert.NotNull(await connectionProvider.GetDeviceListenerAsync(moduleCredentials));
-        }
-
-        [Fact]
-        [Unit]
-        public async Task GetDeviceListenerWithX509IdentityTest()
-        {
-            var connectionManager = Mock.Of<IConnectionManager>();
-            var edgeHub = Mock.Of<IEdgeHub>();
-            var moduleCredentials = new X509CertCredentials(new ModuleIdentity("hub", "device", "module"), string.Empty);
-
-            var connectionProvider = new ConnectionProvider(connectionManager, edgeHub);
-            Assert.NotNull(await connectionProvider.GetDeviceListenerAsync(moduleCredentials));
-        }
-
-        [Fact]
-        [Unit]
-        public async Task GetDeviceListener_NullIdentityTest()
-        {
-            var connectionManager = Mock.Of<IConnectionManager>();
-            var edgeHub = Mock.Of<IEdgeHub>();
-
-            var connectionProvider = new ConnectionProvider(connectionManager, edgeHub);
-            await Assert.ThrowsAsync<ArgumentNullException>(() => connectionProvider.GetDeviceListenerAsync(null));
-        }
-    }
-}
->>>>>>> d3f801ba
+// Copyright (c) Microsoft. All rights reserved.
+namespace Microsoft.Azure.Devices.Edge.Hub.Core.Test
+{
+    using System;
+    using System.Collections.Generic;
+    using System.Security.Cryptography.X509Certificates;
+    using System.Threading.Tasks;
+    using Microsoft.Azure.Devices.Edge.Hub.Core;
+    using Microsoft.Azure.Devices.Edge.Hub.Core.Cloud;
+    using Microsoft.Azure.Devices.Edge.Hub.Core.Identity;
+    using Microsoft.Azure.Devices.Edge.Util;
+    using Microsoft.Azure.Devices.Edge.Util.Test.Common;
+    using Moq;
+    using Xunit;
+
+    public class ConnectionProviderTest
+    {
+        [Fact]
+        [Unit]
+        public void ConnectionProviderConstructorTest()
+        {
+            var connectionManager = Mock.Of<IConnectionManager>();
+            var edgeHub = Mock.Of<IEdgeHub>();
+
+            Assert.NotNull(new ConnectionProvider(connectionManager, edgeHub));
+        }
+
+        [Fact]
+        [Unit]
+        public void ConnectionProviderConstructor_NullConnectionManagerTest()
+        {
+            var edgeHub = Mock.Of<IEdgeHub>();
+
+            Assert.Throws<ArgumentNullException>(() => new ConnectionProvider(null, edgeHub));
+        }
+
+        [Fact]
+        [Unit]
+        public void ConnectionProviderConstructor_NullEdgeHubTest()
+        {
+            var connectionManager = Mock.Of<IConnectionManager>();
+
+            Assert.Throws<ArgumentNullException>(() => new ConnectionProvider(connectionManager, null));
+        }
+
+        [Fact]
+        [Unit]
+        public async Task GetDeviceListenerWithSasIdentityTest()
+        {
+            var connectionManager = Mock.Of<IConnectionManager>();
+            var edgeHub = Mock.Of<IEdgeHub>();
+            var moduleCredentials = new TokenCredentials(new ModuleIdentity("hub", "device", "module"), "token", "productInfo", false);
+
+            var connectionProvider = new ConnectionProvider(connectionManager, edgeHub);
+            Assert.NotNull(await connectionProvider.GetDeviceListenerAsync(moduleCredentials));
+        }
+
+        [Fact]
+        [Unit]
+        public async Task GetDeviceListenerWithX509IdentityTest()
+        {
+            var connectionManager = Mock.Of<IConnectionManager>();
+            var edgeHub = Mock.Of<IEdgeHub>();
+            var clientCertificate = new X509Certificate2();
+            var clientCertChain = new List<X509Certificate2>();
+            var moduleCredentials = new X509CertCredentials(new ModuleIdentity("hub", "device", "module"), string.Empty, clientCertificate, clientCertChain);
+
+            var connectionProvider = new ConnectionProvider(connectionManager, edgeHub);
+            Assert.NotNull(await connectionProvider.GetDeviceListenerAsync(moduleCredentials));
+        }
+
+        [Fact]
+        [Unit]
+        public async Task GetDeviceListener_NullIdentityTest()
+        {
+            var connectionManager = Mock.Of<IConnectionManager>();
+            var edgeHub = Mock.Of<IEdgeHub>();
+
+            var connectionProvider = new ConnectionProvider(connectionManager, edgeHub);
+            await Assert.ThrowsAsync<ArgumentNullException>(() => connectionProvider.GetDeviceListenerAsync(null));
+        }
+    }
+}