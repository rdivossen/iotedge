--- conflicted
+++ resolved
@@ -81,13 +81,8 @@
                 // TODO - After IoTHub supports MQTT, remove this and move to using MQTT for upstream connections
                 await ConnectToIotHub(edgeDeviceConnectionString);
 
-<<<<<<< HEAD
                 ConfigHelper.TestConfig[Constants.ConfigKey.IotHubConnectionString] = edgeDeviceConnectionString;
-                Hosting hosting = Hosting.Initialize(ConfigHelper.TestConfig, certificate, new DependencyManager(ConfigHelper.TestConfig, certificate));
-=======
-                ConfigHelper.TestConfig[Service.Constants.ConfigKey.IotHubConnectionString] = edgeDeviceConnectionString;
                 Hosting hosting = Hosting.Initialize(ConfigHelper.TestConfig, certificate, new DependencyManager(ConfigHelper.TestConfig, certificate, trustBundle));
->>>>>>> 5081408a
                 this.container = hosting.Container;
 
                 // CloudConnectionProvider and RoutingEdgeHub have a circular dependency. So set the
