--- conflicted
+++ resolved
@@ -196,20 +196,18 @@
             client.VerifyAll();
         }
 
-<<<<<<< HEAD
-=======
         [Fact]
         public async Task TestHandlNre()
         {
             // Arrange
-            var messageConverter = Mock.Of<IMessageConverter<Client.Message>>(m => m.FromMessage(It.IsAny<IMessage>()) == new Client.Message());
-            var messageConverterProvider = Mock.Of<IMessageConverterProvider>(m => m.Get<Client.Message>() == messageConverter);
+            var messageConverter = Mock.Of<IMessageConverter<Message>>(m => m.FromMessage(It.IsAny<IMessage>()) == new Message());
+            var messageConverterProvider = Mock.Of<IMessageConverterProvider>(m => m.Get<Message>() == messageConverter);
             string clientId = "d1";
             var cloudListener = Mock.Of<ICloudListener>();
             TimeSpan idleTimeout = TimeSpan.FromSeconds(60);
             Action<string, CloudConnectionStatus> connectionStatusChangedHandler = (s, status) => { };
             var client = new Mock<IClient>(MockBehavior.Strict);
-            client.Setup(c => c.SendEventAsync(It.IsAny<Client.Message>())).ThrowsAsync(new NullReferenceException());
+            client.Setup(c => c.SendEventAsync(It.IsAny<Message>())).ThrowsAsync(new NullReferenceException());
             client.Setup(c => c.CloseAsync()).Returns(Task.CompletedTask);
             var cloudProxy = new CloudProxy(client.Object, messageConverterProvider, clientId, connectionStatusChangedHandler, cloudListener, idleTimeout, false);
             IMessage message = new EdgeMessage.Builder(new byte[0]).Build();
@@ -219,6 +217,41 @@
 
             // Assert.
             client.VerifyAll();
+        }
+
+        static async Task CheckMessageInEventHub(IList<IMessage> sentMessages, DateTime startTime)
+        {
+            string eventHubConnectionString = await SecretsHelper.GetSecretFromConfigKey("eventHubConnStrKey");
+            var eventHubReceiver = new EventHubReceiver(eventHubConnectionString);
+            var cloudMessages = new List<EventData>();
+            bool messagesFound = false;
+            // Add retry mechanism to make sure all the messages sent reached Event Hub. Retry 3 times.
+            for (int i = 0; i < EventHubMessageReceivedRetry; i++)
+            {
+                cloudMessages.AddRange(await eventHubReceiver.GetMessagesFromAllPartitions(startTime));
+                messagesFound = MessageHelper.CompareMessagesAndEventData(sentMessages, cloudMessages);
+                if (messagesFound)
+                {
+                    break;
+                }
+
+                await Task.Delay(TimeSpan.FromSeconds(20));
+            }
+
+            await eventHubReceiver.Close();
+            Assert.NotNull(cloudMessages);
+            Assert.NotEmpty(cloudMessages);
+            Assert.True(messagesFound);
+        }
+
+        static async Task UpdateDesiredProperty(string deviceId, TwinCollection desired)
+        {
+            string connectionString = await SecretsHelper.GetSecretFromConfigKey("iotHubConnStrKey");
+            RegistryManager registryManager = RegistryManager.CreateFromConnectionString(connectionString);
+            Twin twin = await registryManager.GetTwinAsync(deviceId);
+            twin.Properties.Desired = desired;
+            twin = await registryManager.UpdateTwinAsync(deviceId, twin, twin.ETag);
+            desired["$version"] = twin.Properties.Desired.Version;
         }
 
         Task<ICloudProxy> GetCloudProxyWithConnectionStringKey(string connectionStringConfigKey) =>
@@ -231,7 +264,7 @@
             var converters = new MessageConverterProvider(
                 new Dictionary<Type, IMessageConverter>()
                 {
-                    { typeof(Client.Message), new DeviceClientMessageConverter() },
+                    { typeof(Message), new DeviceClientMessageConverter() },
                     { typeof(Twin), new TwinMessageConverter() },
                     { typeof(TwinCollection), new TwinCollectionMessageConverter() }
                 });
@@ -258,69 +291,5 @@
             Assert.True(cloudConnection.Value.CloudProxy.HasValue);
             return cloudConnection.Value.CloudProxy.OrDefault();
         }
-
->>>>>>> 5081408a
-        static async Task CheckMessageInEventHub(IList<IMessage> sentMessages, DateTime startTime)
-        {
-            string eventHubConnectionString = await SecretsHelper.GetSecretFromConfigKey("eventHubConnStrKey");
-            var eventHubReceiver = new EventHubReceiver(eventHubConnectionString);
-            var cloudMessages = new List<EventData>();
-            bool messagesFound = false;
-
-            // Add retry mechanism to make sure all the messages sent reached Event Hub. Retry 3 times.
-            for (int i = 0; i < EventHubMessageReceivedRetry; i++)
-            {
-                cloudMessages.AddRange(await eventHubReceiver.GetMessagesFromAllPartitions(startTime));
-                messagesFound = MessageHelper.CompareMessagesAndEventData(sentMessages, cloudMessages);
-                if (messagesFound)
-                {
-                    break;
-                }
-
-                await Task.Delay(TimeSpan.FromSeconds(20));
-            }
-
-            await eventHubReceiver.Close();
-            Assert.NotNull(cloudMessages);
-            Assert.NotEmpty(cloudMessages);
-            Assert.True(messagesFound);
-        }
-
-        static async Task UpdateDesiredProperty(string deviceId, TwinCollection desired)
-        {
-            string connectionString = await SecretsHelper.GetSecretFromConfigKey("iotHubConnStrKey");
-            RegistryManager registryManager = RegistryManager.CreateFromConnectionString(connectionString);
-            Twin twin = await registryManager.GetTwinAsync(deviceId);
-            twin.Properties.Desired = desired;
-            twin = await registryManager.UpdateTwinAsync(deviceId, twin, twin.ETag);
-            desired["$version"] = twin.Properties.Desired.Version;
-        }
-
-        Task<ICloudProxy> GetCloudProxyWithConnectionStringKey(string connectionStringConfigKey) =>
-            this.GetCloudProxyWithConnectionStringKey(connectionStringConfigKey, Mock.Of<IEdgeHub>());
-
-        async Task<ICloudProxy> GetCloudProxyWithConnectionStringKey(string connectionStringConfigKey, IEdgeHub edgeHub)
-        {
-            const int ConnectionPoolSize = 10;
-            string deviceConnectionString = await SecretsHelper.GetSecretFromConfigKey(connectionStringConfigKey);
-            var converters = new MessageConverterProvider(
-                new Dictionary<Type, IMessageConverter>()
-                {
-                    { typeof(Message), new DeviceClientMessageConverter() },
-                    { typeof(Twin), new TwinMessageConverter() },
-                    { typeof(TwinCollection), new TwinCollectionMessageConverter() }
-                });
-
-            ICloudConnectionProvider cloudConnectionProvider = new CloudConnectionProvider(converters, ConnectionPoolSize, new ClientProvider(), Option.None<UpstreamProtocol>(), Mock.Of<ITokenProvider>(), Mock.Of<IDeviceScopeIdentitiesCache>(), TimeSpan.FromMinutes(60), true);
-            cloudConnectionProvider.BindEdgeHub(edgeHub);
-            var deviceIdentity = Mock.Of<IDeviceIdentity>(m => m.Id == ConnectionStringHelper.GetDeviceId(deviceConnectionString));
-            var clientCredentials = new SharedKeyCredentials(deviceIdentity, deviceConnectionString, string.Empty);
-
-            Try<ICloudConnection> cloudConnection = await cloudConnectionProvider.Connect(clientCredentials, (_, __) => { });
-            Assert.True(cloudConnection.Success);
-            Assert.True(cloudConnection.Value.IsActive);
-            Assert.True(cloudConnection.Value.CloudProxy.HasValue);
-            return cloudConnection.Value.CloudProxy.OrDefault();
-        }
     }
 }