// Copyright (c) Microsoft. All rights reserved.
// Licensed under the MIT license. See LICENSE file in the project root for full license information.
namespace Microsoft.Azure.Devices.Edge.Hub.Mqtt.Test
{
    using System;
    using System.Collections.Generic;
    using System.Threading.Tasks;

    using Microsoft.Azure.Devices.Edge.Hub.Core;
    using Microsoft.Azure.Devices.Edge.Hub.Core.Device;
    using Microsoft.Azure.Devices.Edge.Hub.Core.Identity;
    using Microsoft.Azure.Devices.Edge.Util.Test.Common;

    using Moq;

    using Xunit;

    using IDeviceIdentity = Microsoft.Azure.Devices.ProtocolGateway.Identity.IDeviceIdentity;

    public class IdentityTest
    {
        static readonly string Hostname = "TestHub.azure-devices.net";
        static readonly string DeviceId = "device_2";
        static readonly string ModuleId = "Module_1";
        static readonly string SasToken = TokenHelper.CreateSasToken($"{Hostname}/devices/{DeviceId}");
        static readonly string ApiVersion = "api-version=2016-11-14";
        static readonly string ProductInfo = "don't care";
        static readonly string DeviceClientType = $"DeviceClientType={ProductInfo}";

        [Theory]
        [Unit]
        [MemberData(nameof(GetIdentityInputs))]
        public async Task GetIdentityTest(
            string value,
            string clientId,
            string iotHubHostName,
            string token,
            bool success,
            Type expectedCredentialsType,
            Type expectedIdentityType,
            AuthenticationType expected)
        {
            IClientCredentials clientCredentials = await GetClientCredentials(iotHubHostName, clientId, value, token, token == null);
            Assert.NotNull(clientCredentials);
            Assert.IsType(expectedCredentialsType, clientCredentials);
            Assert.IsType(expectedIdentityType, clientCredentials.Identity);
            Assert.Equal(iotHubHostName, ((Identity)clientCredentials.Identity).IotHubHostName);
            Assert.Equal(ProductInfo, clientCredentials.ProductInfo);
            Assert.Equal(expected, clientCredentials.AuthenticationType);
        }

        [Theory]
        [Unit]
        [MemberData(nameof(GetIdentityWithProductInfoInputs))]
        public async Task GetIdentityWithProductInfoTest(string productInfo, string username, string result)
        {
            IClientCredentials clientCredentials = await GetClientCredentials(Hostname, DeviceId, username, SasToken, false, productInfo);
            Assert.NotNull(clientCredentials);
            Assert.Equal(result, clientCredentials.ProductInfo);
        }

        [Theory]
        [Unit]
        [MemberData(nameof(GetModuleIdentityInputs))]
        public async Task GetModuleIdentityTest(
            string value,
            string iotHubHostName,
            string token,
            string deviceId,
            string moduleId,
            AuthenticationType authenticationType)
        {
            IClientCredentials clientCredentials = await GetClientCredentials(iotHubHostName, $"{deviceId}/{moduleId}", value, token, token == null);
            Assert.NotNull(clientCredentials);
            Assert.Equal(authenticationType, clientCredentials.AuthenticationType);
            var hubModuleIdentity = clientCredentials.Identity as IModuleIdentity;
            Assert.NotNull(hubModuleIdentity);
            Assert.Equal(deviceId, hubModuleIdentity.DeviceId);
            Assert.Equal(moduleId, hubModuleIdentity.ModuleId);
            Assert.Equal($"{deviceId}/{moduleId}", hubModuleIdentity.Id);
        }

        [Theory]
        [Unit]
        [MemberData(nameof(GetBadUsernameInputs))]
        public void NegativeUsernameTest(string username)
        {
            Assert.Throws<EdgeHubConnectionException>(() => DeviceIdentityProvider.ParseUserName(username));
        }

        [Theory]
        [Unit]
        [MemberData(nameof(GetUsernameInputs))]
        public async Task ProductInfoTest(string username, string clientId, string productInfo)
        {
            IClientCredentials clientCredentials = await GetClientCredentials(Hostname, clientId, username, SasToken);
            Assert.NotNull(clientCredentials);
            Assert.Equal(productInfo, clientCredentials.ProductInfo);
        }

        static IEnumerable<string[]> GetBadUsernameInputs()
        {
            yield return new[] { "missingEverythingAfterHostname" };
            yield return new[] { "hostname/missingEverthingAfterDeviceId" };
            yield return new[] { "hostname/deviceId/missingApiVersionProperty" };
            yield return new[] { "hostname/deviceId/moduleId/missingApiVersionProperty" };
            yield return new[] { "hostname/deviceId/moduleId/stillMissingApiVersionProperty&DeviceClientType=whatever" };
            yield return new[] { "hostname/deviceId/moduleId/DeviceClientType=whatever&stillMissingApiVersionProperty" };
            yield return new[] { "hostname/deviceId/moduleId/DeviceClientType=stillMissingApiVersionProperty" };
            yield return new[] { "hostname/deviceId/moduleId/api-version=whatever/tooManySegments" };
        }

        static async Task<IClientCredentials> GetClientCredentials(string iotHubHostName, string deviceId, string userName, string token, bool isCertAuthAllowed = false, string productInfo = "")
        {
            var authenticator = Mock.Of<IAuthenticator>(a => a.AuthenticateAsync(It.IsAny<IClientCredentials>()) == Task.FromResult(true));
            var factory = new ClientCredentialsFactory(iotHubHostName, productInfo);
            var sasTokenIdentityProvider = new DeviceIdentityProvider(authenticator, factory, isCertAuthAllowed);

            IDeviceIdentity deviceIdentity = await sasTokenIdentityProvider.GetAsync(deviceId, userName, token, null);
            Assert.NotNull(deviceIdentity);
            IClientCredentials clientCredentials = (deviceIdentity as ProtocolGatewayIdentity)?.ClientCredentials;
            return clientCredentials;
        }

        static IEnumerable<object[]> GetIdentityInputs()
        {
            yield return new object[]
            {
                $"{Hostname}/{DeviceId}/{ApiVersion}&{DeviceClientType}",
                DeviceId,
                Hostname,
                SasToken,
                true,
                typeof(TokenCredentials),
                typeof(DeviceIdentity),
                AuthenticationType.Token
            };

            yield return new object[]
            {
                $"{Hostname}/{DeviceId}/{ModuleId}/{ApiVersion}&{DeviceClientType}",
                $"{DeviceId}/{ModuleId}",
                Hostname,
                SasToken,
                true,
                typeof(TokenCredentials),
                typeof(ModuleIdentity),
                AuthenticationType.Token
            };

            yield return new object[]
            {
                $"{Hostname}/{DeviceId}/{ApiVersion}&{DeviceClientType}",
                DeviceId,
                Hostname,
                null,
                true,
                typeof(X509CertCredentials),
                typeof(DeviceIdentity),
                AuthenticationType.X509Cert
            };

            yield return new object[]
            {
                $"{Hostname}/{DeviceId}/{ModuleId}/{ApiVersion}&{DeviceClientType}",
                $"{DeviceId}/{ModuleId}",
                Hostname,
                null,
                true,
                typeof(X509CertCredentials),
                typeof(ModuleIdentity),
                AuthenticationType.X509Cert
            };
        }

        static IEnumerable<string[]> GetIdentityWithProductInfoInputs()
        {
            yield return new[]
            {
                // happy path
                "abc",
                $"{Hostname}/{DeviceId}/{ApiVersion}&{DeviceClientType}",
                $"abc {ProductInfo}"
            };

            yield return new[]
            {
                // no DeviceClientType
                "abc",
                $"{Hostname}/{DeviceId}/{ApiVersion}",
                "abc"
            };

            yield return new[]
            {
                // no caller product info
                string.Empty,
                $"{Hostname}/{DeviceId}/{ApiVersion}&{DeviceClientType}",
                ProductInfo
            };

            yield return new[]
            {
                // no DeviceClientType OR caller product info
                string.Empty,
                $"{Hostname}/{DeviceId}/{ApiVersion}",
                string.Empty
            };
        }

        static IEnumerable<object[]> GetModuleIdentityInputs()
        {
            yield return new object[]
            {
                $"{Hostname}/{DeviceId}/module_1232/{ApiVersion}&{DeviceClientType}",
                Hostname,
                SasToken,
                DeviceId,
                "module_1232",
                AuthenticationType.Token
            };

            yield return new object[]
            {
                $"{Hostname}/{DeviceId}/{ModuleId}/{ApiVersion}&{DeviceClientType}",
                Hostname,
                SasToken,
                DeviceId,
                ModuleId,
                AuthenticationType.Token
            };

            yield return new object[]
            {
                $"{Hostname}/{DeviceId}/module_1232/{ApiVersion}&{DeviceClientType}",
                Hostname,
                null,
                DeviceId,
                "module_1232",
                AuthenticationType.X509Cert
            };

            yield return new object[]
            {
                $"{Hostname}/{DeviceId}/{ModuleId}/{ApiVersion}&{DeviceClientType}",
                Hostname,
                null,
                DeviceId,
                ModuleId,
                AuthenticationType.X509Cert
            };
        }

        static IEnumerable<string[]> GetUsernameInputs()
        {
            string devicePrefix = $"{Hostname}/{DeviceId}/{ApiVersion}";
            string modulePrefix = $"{Hostname}/{DeviceId}/{ModuleId}/{ApiVersion}";
            string clientId = $"{DeviceId}/{ModuleId}";

            yield return new[]
            {
                $"{devicePrefix}",
                DeviceId,
                string.Empty
            };

            yield return new[]
            {
                $"{modulePrefix}",
                clientId,
                string.Empty
            };

            yield return new[]
            {
                $"{devicePrefix}&DeviceClientType=",
                DeviceId,
                string.Empty
            };

            yield return new[]
            {
                $"{modulePrefix}&DeviceClientType=",
                clientId,
                string.Empty
            };

            yield return new[]
            {
                $"{devicePrefix}&{DeviceClientType}",
                DeviceId,
                ProductInfo
            };

            yield return new[]
            {
                $"{modulePrefix}&{DeviceClientType}",
                clientId,
                ProductInfo
            };

            yield return new[]
            {
                $"{Hostname}/{DeviceId}/{DeviceClientType}&{ApiVersion}",
                DeviceId,
                ProductInfo
            };

            yield return new[]
            {
                $"{Hostname}/{DeviceId}/{ModuleId}/{DeviceClientType}&{ApiVersion}",
                clientId,
                ProductInfo
            };

            yield return new[]
            {
                $"{devicePrefix}&{DeviceClientType}&DeviceClientType=abc123",
                DeviceId,
                ProductInfo
            };

            yield return new[]
            {
                $"{devicePrefix}&{DeviceClientType}=abc123",
                DeviceId,
                $"{ProductInfo}=abc123"
            };
        }
<<<<<<< HEAD
=======

        static IEnumerable<string[]> GetBadUsernameInputs()
        {
            yield return new[] { "missingEverythingAfterHostname" };
            yield return new[] { "hostname/missingEverthingAfterDeviceId" };
            yield return new[] { "hostname/deviceId/missingApiVersionProperty" };
            yield return new[] { "hostname/deviceId/moduleId/missingApiVersionProperty" };
            yield return new[] { "hostname/deviceId/moduleId/stillMissingApiVersionProperty&DeviceClientType=whatever" };
            yield return new[] { "hostname/deviceId/moduleId/DeviceClientType=whatever&stillMissingApiVersionProperty" };
            yield return new[] { "hostname/deviceId/moduleId/DeviceClientType=stillMissingApiVersionProperty" };
            yield return new[] { "hostname/deviceId/moduleId/api-version=whatever/tooManySegments" };
        }

        [Theory]
        [Unit]
        [MemberData(nameof(GetIdentityInputs))]
        public async Task GetIdentityTest(string value,
            string clientId,
            string iotHubHostName,
            string token,
            bool success,
            Type expectedCredentialsType,
            Type expectedIdentityType,
            AuthenticationType expected)
        {
            IClientCredentials clientCredentials = await GetClientCredentials(iotHubHostName, clientId, value, token, token == null);
            Assert.NotNull(clientCredentials);
            Assert.IsType(expectedCredentialsType, clientCredentials);
            Assert.IsType(expectedIdentityType, clientCredentials.Identity);
            Assert.Equal(iotHubHostName, ((Identity)clientCredentials.Identity).IotHubHostName);
            Assert.Equal(ProductInfo, clientCredentials.ProductInfo);
            Assert.Equal(expected, clientCredentials.AuthenticationType);
        }

        [Theory]
        [Unit]
        [MemberData(nameof(GetIdentityWithProductInfoInputs))]
        public async Task GetIdentityWithProductInfoTest(string productInfo, string username, string result)
        {
            IClientCredentials clientCredentials = await GetClientCredentials(Hostname, DeviceId, username, SasToken, false, productInfo);
            Assert.NotNull(clientCredentials);
            Assert.Equal(result, clientCredentials.ProductInfo);
        }

        [Theory]
        [Unit]
        [MemberData(nameof(GetUsernameInputs))]
        public async Task ProductInfoTest(string username, string clientId, string productInfo)
        {
            IClientCredentials clientCredentials = await GetClientCredentials(Hostname, clientId, username, SasToken);
            Assert.NotNull(clientCredentials);
            Assert.Equal(productInfo, clientCredentials.ProductInfo);
        }

        [Theory]
        [Unit]
        [MemberData(nameof(GetBadUsernameInputs))]
        public void NegativeUsernameTest(string username)
        {
            Assert.Throws<EdgeHubConnectionException>(() => DeviceIdentityProvider.ParseUserName(username));
        }

        [Theory]
        [Unit]
        [MemberData(nameof(GetModuleIdentityInputs))]
        public async Task GetModuleIdentityTest(string value,
            string iotHubHostName,
            string token,
            string deviceId,
            string moduleId,
            AuthenticationType authenticationType)
        {
            IClientCredentials clientCredentials = await GetClientCredentials(iotHubHostName, $"{deviceId}/{moduleId}", value, token, token == null);
            Assert.NotNull(clientCredentials);
            Assert.Equal(authenticationType, clientCredentials.AuthenticationType);
            var hubModuleIdentity = clientCredentials.Identity as IModuleIdentity;
            Assert.NotNull(hubModuleIdentity);
            Assert.Equal(deviceId, hubModuleIdentity.DeviceId);
            Assert.Equal(moduleId, hubModuleIdentity.ModuleId);
            Assert.Equal($"{deviceId}/{moduleId}", hubModuleIdentity.Id);
        }

        static async Task<IClientCredentials> GetClientCredentials(string iotHubHostName, string deviceId, string userName, string token, bool isCertAuthAllowed = false, string productInfo = "")
        {
            var authenticator = Mock.Of<IAuthenticator>(a => a.AuthenticateAsync(It.IsAny<IClientCredentials>()) == Task.FromResult(true));
            var factory = new ClientCredentialsFactory(new IdentityProvider(iotHubHostName), productInfo);
            var sasTokenIdentityProvider = new DeviceIdentityProvider(authenticator, factory, isCertAuthAllowed);

            ProtocolGateway.Identity.IDeviceIdentity deviceIdentity = await sasTokenIdentityProvider.GetAsync(deviceId, userName, token, null);
            Assert.NotNull(deviceIdentity);
            IClientCredentials clientCredentials = (deviceIdentity as ProtocolGatewayIdentity)?.ClientCredentials;
            return clientCredentials;
        }
>>>>>>> 5081408a
    }
}<|MERGE_RESOLUTION|>--- conflicted
+++ resolved
@@ -113,7 +113,7 @@
         static async Task<IClientCredentials> GetClientCredentials(string iotHubHostName, string deviceId, string userName, string token, bool isCertAuthAllowed = false, string productInfo = "")
         {
             var authenticator = Mock.Of<IAuthenticator>(a => a.AuthenticateAsync(It.IsAny<IClientCredentials>()) == Task.FromResult(true));
-            var factory = new ClientCredentialsFactory(iotHubHostName, productInfo);
+            var factory = new ClientCredentialsFactory(new IdentityProvider(iotHubHostName), productInfo);
             var sasTokenIdentityProvider = new DeviceIdentityProvider(authenticator, factory, isCertAuthAllowed);
 
             IDeviceIdentity deviceIdentity = await sasTokenIdentityProvider.GetAsync(deviceId, userName, token, null);
@@ -327,101 +327,5 @@
                 $"{ProductInfo}=abc123"
             };
         }
-<<<<<<< HEAD
-=======
-
-        static IEnumerable<string[]> GetBadUsernameInputs()
-        {
-            yield return new[] { "missingEverythingAfterHostname" };
-            yield return new[] { "hostname/missingEverthingAfterDeviceId" };
-            yield return new[] { "hostname/deviceId/missingApiVersionProperty" };
-            yield return new[] { "hostname/deviceId/moduleId/missingApiVersionProperty" };
-            yield return new[] { "hostname/deviceId/moduleId/stillMissingApiVersionProperty&DeviceClientType=whatever" };
-            yield return new[] { "hostname/deviceId/moduleId/DeviceClientType=whatever&stillMissingApiVersionProperty" };
-            yield return new[] { "hostname/deviceId/moduleId/DeviceClientType=stillMissingApiVersionProperty" };
-            yield return new[] { "hostname/deviceId/moduleId/api-version=whatever/tooManySegments" };
-        }
-
-        [Theory]
-        [Unit]
-        [MemberData(nameof(GetIdentityInputs))]
-        public async Task GetIdentityTest(string value,
-            string clientId,
-            string iotHubHostName,
-            string token,
-            bool success,
-            Type expectedCredentialsType,
-            Type expectedIdentityType,
-            AuthenticationType expected)
-        {
-            IClientCredentials clientCredentials = await GetClientCredentials(iotHubHostName, clientId, value, token, token == null);
-            Assert.NotNull(clientCredentials);
-            Assert.IsType(expectedCredentialsType, clientCredentials);
-            Assert.IsType(expectedIdentityType, clientCredentials.Identity);
-            Assert.Equal(iotHubHostName, ((Identity)clientCredentials.Identity).IotHubHostName);
-            Assert.Equal(ProductInfo, clientCredentials.ProductInfo);
-            Assert.Equal(expected, clientCredentials.AuthenticationType);
-        }
-
-        [Theory]
-        [Unit]
-        [MemberData(nameof(GetIdentityWithProductInfoInputs))]
-        public async Task GetIdentityWithProductInfoTest(string productInfo, string username, string result)
-        {
-            IClientCredentials clientCredentials = await GetClientCredentials(Hostname, DeviceId, username, SasToken, false, productInfo);
-            Assert.NotNull(clientCredentials);
-            Assert.Equal(result, clientCredentials.ProductInfo);
-        }
-
-        [Theory]
-        [Unit]
-        [MemberData(nameof(GetUsernameInputs))]
-        public async Task ProductInfoTest(string username, string clientId, string productInfo)
-        {
-            IClientCredentials clientCredentials = await GetClientCredentials(Hostname, clientId, username, SasToken);
-            Assert.NotNull(clientCredentials);
-            Assert.Equal(productInfo, clientCredentials.ProductInfo);
-        }
-
-        [Theory]
-        [Unit]
-        [MemberData(nameof(GetBadUsernameInputs))]
-        public void NegativeUsernameTest(string username)
-        {
-            Assert.Throws<EdgeHubConnectionException>(() => DeviceIdentityProvider.ParseUserName(username));
-        }
-
-        [Theory]
-        [Unit]
-        [MemberData(nameof(GetModuleIdentityInputs))]
-        public async Task GetModuleIdentityTest(string value,
-            string iotHubHostName,
-            string token,
-            string deviceId,
-            string moduleId,
-            AuthenticationType authenticationType)
-        {
-            IClientCredentials clientCredentials = await GetClientCredentials(iotHubHostName, $"{deviceId}/{moduleId}", value, token, token == null);
-            Assert.NotNull(clientCredentials);
-            Assert.Equal(authenticationType, clientCredentials.AuthenticationType);
-            var hubModuleIdentity = clientCredentials.Identity as IModuleIdentity;
-            Assert.NotNull(hubModuleIdentity);
-            Assert.Equal(deviceId, hubModuleIdentity.DeviceId);
-            Assert.Equal(moduleId, hubModuleIdentity.ModuleId);
-            Assert.Equal($"{deviceId}/{moduleId}", hubModuleIdentity.Id);
-        }
-
-        static async Task<IClientCredentials> GetClientCredentials(string iotHubHostName, string deviceId, string userName, string token, bool isCertAuthAllowed = false, string productInfo = "")
-        {
-            var authenticator = Mock.Of<IAuthenticator>(a => a.AuthenticateAsync(It.IsAny<IClientCredentials>()) == Task.FromResult(true));
-            var factory = new ClientCredentialsFactory(new IdentityProvider(iotHubHostName), productInfo);
-            var sasTokenIdentityProvider = new DeviceIdentityProvider(authenticator, factory, isCertAuthAllowed);
-
-            ProtocolGateway.Identity.IDeviceIdentity deviceIdentity = await sasTokenIdentityProvider.GetAsync(deviceId, userName, token, null);
-            Assert.NotNull(deviceIdentity);
-            IClientCredentials clientCredentials = (deviceIdentity as ProtocolGatewayIdentity)?.ClientCredentials;
-            return clientCredentials;
-        }
->>>>>>> 5081408a
     }
 }