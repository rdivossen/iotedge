--- conflicted
+++ resolved
@@ -1,444 +1,231 @@
-<<<<<<< HEAD
-// Copyright (c) Microsoft. All rights reserved.
-namespace Microsoft.Azure.Devices.Edge.Hub.Mqtt
-{
-    using System;
-    using System.Collections.Generic;
-    using System.Linq;
-    using System.Net;
-    using System.Net.Security;
-    using System.Security.Cryptography.X509Certificates;
-    using System.Threading.Tasks;
-    using Microsoft.Azure.Devices.Edge.Hub.Core;
-    using Microsoft.Azure.Devices.Edge.Hub.Core.Identity;
-    using Microsoft.Azure.Devices.Edge.Util;
-    using Microsoft.Azure.Devices.ProtocolGateway.Identity;
-    using Microsoft.Extensions.Logging;
-    using static System.FormattableString;
-
-    public class DeviceIdentityProvider : IDeviceIdentityProvider
-    {
-        const string ApiVersionKey = "api-version";
-        const string DeviceClientTypeKey = "DeviceClientType";
-        readonly IAuthenticator authenticator;
-        readonly IClientCredentialsFactory clientCredentialsFactory;
-        readonly bool clientCertAuthAllowed;
-        X509Certificate2 remoteCertificate;
-        IList<X509Certificate2> remoteCertificateChain;
-
-        public DeviceIdentityProvider(IAuthenticator authenticator, IClientCredentialsFactory clientCredentialsFactory, bool clientCertAuthAllowed)
-        {
-            this.authenticator = authenticator;
-            this.clientCredentialsFactory = clientCredentialsFactory;
-            this.clientCertAuthAllowed = clientCertAuthAllowed;
-        }
-
-        public async Task<IDeviceIdentity> GetAsync(string clientId, string username, string password, EndPoint clientAddress)
-        {
-            try
-            {
-                Preconditions.CheckNonWhiteSpace(username, nameof(username));
-                Preconditions.CheckNonWhiteSpace(clientId, nameof(clientId));
-
-                (string deviceId, string moduleId, string deviceClientType) = ParseUserName(username);
-                IClientCredentials deviceCredentials;
-                // This is a very weak check for now. In the future, we need to save client certs in a dictionary of
-                // module name to client cert. We would then retrieve the cert here. We also will need to handle
-                // revocation of certs.
-                if (password == null && this.clientCertAuthAllowed && this.remoteCertificate != null)
-                {
-                    deviceCredentials = this.clientCredentialsFactory.GetWithX509Cert(
-                        deviceId,
-                        moduleId,
-                        deviceClientType, this.remoteCertificate, this.remoteCertificateChain);
-                }
-                else
-                {
-                    deviceCredentials = this.clientCredentialsFactory.GetWithSasToken(deviceId, moduleId, deviceClientType, password);
-                }
-
-                if (deviceCredentials == null
-                    || !clientId.Equals(deviceCredentials.Identity.Id, StringComparison.Ordinal)
-                    || !await this.authenticator.AuthenticateAsync(deviceCredentials))
-                {
-                    Events.Error(clientId, username);
-                    return UnauthenticatedDeviceIdentity.Instance;
-                }
-                Events.Success(clientId, username);
-                return new ProtocolGatewayIdentity(deviceCredentials);
-            }
-            catch (Exception ex)
-            {
-                Console.WriteLine(ex);
-                throw;
-            }
-        }
-
-        public bool RemoteCertificateValidationCallback(X509Certificate certificate, X509Chain chain)
-        {
-            this.remoteCertificate = certificate == null ? null : new X509Certificate2(certificate);
-            this.remoteCertificateChain = chain == null ? new List<X509Certificate2>() :
-                                           chain.ChainElements.Cast<X509ChainElement>().Select(element => element.Certificate).ToList(); 
-
-            return true; // real validation in GetAsync above
-        }
-
-        public bool RemoteCertificateValidationCallback(X509Certificate2 certificate, IList<X509Certificate2> chain)
-        {
-            this.remoteCertificate = certificate == null ? null : new X509Certificate2(certificate);
-            this.remoteCertificateChain = chain == null ? new List<X509Certificate2>() : chain.ToList();
-
-            return true; // real validation in GetAsync above
-        }
-
-        internal static (string deviceId, string moduleId, string deviceClientType) ParseUserName(string username)
-        {
-            // Username is of one of the 2 forms:
-            //   username   = edgeHubHostName "/" deviceId [ "/" moduleId ] "/?" properties
-            // Note, the ? should be the first character of the last segment (as it is a valid character for a deviceId/moduleId)
-            //    OR
-            //   username   = edgeHubHostName "/" deviceId [ "/" moduleId ] "/" properties
-            //   properties = property *("&" property)
-            //   property   = name "=" value
-            // We recognize two property names:
-            //   "api-version" [mandatory]
-            //   "DeviceClientType" [optional]
-            // We ignore any properties we don't recognize.
-            // Note - this logic does not check the query parameters for special characters, and '?' is treated as a valid value
-            // and not used as a separator, unless it is the first character of the last segment
-            // (since the property bag is not url encoded). So the following are valid username inputs -
-            // "iotHub1/device1/module1/foo?bar=b1&api-version=2010-01-01&DeviceClientType=customDeviceClient1"
-            // "iotHub1/device1?&api-version=2010-01-01&DeviceClientType=customDeviceClient1"
-            // "iotHub1/device1/module1?&api-version=2010-01-01&DeviceClientType=customDeviceClient1"
-
-            string deviceId;
-            string moduleId = string.Empty;
-            IDictionary<string, string> queryParameters;
-
-            string[] usernameSegments = Preconditions.CheckNonWhiteSpace(username, nameof(username)).Split('/');
-            if (usernameSegments[usernameSegments.Length - 1].StartsWith("?", StringComparison.OrdinalIgnoreCase))
-            {
-                // edgeHubHostName/device1/?apiVersion=10-2-3&DeviceClientType=foo
-                if (usernameSegments.Length == 3)
-                {
-                    deviceId = usernameSegments[1].Trim();
-                    queryParameters = ParseDeviceClientType(usernameSegments[2].Substring(1).Trim());
-                }
-                // edgeHubHostName/device1/module1/?apiVersion=10-2-3&DeviceClientType=foo
-                else if (usernameSegments.Length == 4)
-                {
-                    deviceId = usernameSegments[1].Trim();
-                    moduleId = usernameSegments[2].Trim();
-                    queryParameters = ParseDeviceClientType(usernameSegments[3].Substring(1).Trim());
-                }
-                else
-                {
-                    throw new EdgeHubConnectionException($"Username {username} does not contain valid values");
-                }
-            }
-            else
-            {
-                // edgeHubHostName/device1/apiVersion=10-2-3&DeviceClientType=foo
-                if (usernameSegments.Length == 3 && usernameSegments[2].Contains("api-version="))
-                {
-                    deviceId = usernameSegments[1].Trim();
-                    queryParameters = ParseDeviceClientType(usernameSegments[2].Trim());
-                }
-                // edgeHubHostName/device1/module1/apiVersion=10-2-3&DeviceClientType=foo
-                else if (usernameSegments.Length == 4 && usernameSegments[3].Contains("api-version="))
-                {
-                    deviceId = usernameSegments[1].Trim();
-                    moduleId = usernameSegments[2].Trim();
-                    queryParameters = ParseDeviceClientType(usernameSegments[3].Trim());
-                }
-                // The Azure ML container is using an older client that returns a device client with the following format -
-                // username = edgeHubHostName/deviceId/moduleId/api-version=2017-06-30/DeviceClientType=Microsoft.Azure.Devices.Client/1.5.1-preview-003
-                // Notice how the DeviceClientType parameter is separated by a '/' instead of a '&', giving a usernameSegments.Length of 6 instead of the expected 4
-                // To allow those clients to work, check for that specific api-version, and version.
-                else if (usernameSegments.Length == 6 && username.EndsWith("/api-version=2017-06-30/DeviceClientType=Microsoft.Azure.Devices.Client/1.5.1-preview-003", StringComparison.OrdinalIgnoreCase))
-                {
-                    deviceId = usernameSegments[1].Trim();
-                    moduleId = usernameSegments[2].Trim();
-                    queryParameters = new Dictionary<string, string>
-                    {
-                        [ApiVersionKey] = "2017-06-30",
-                        [DeviceClientTypeKey] = "Microsoft.Azure.Devices.Client/1.5.1-preview-003"
-                    };
-                }
-                else
-                {
-                    throw new EdgeHubConnectionException($"Username {username} does not contain valid values");
-                }
-            }
-
-            // Check if the api-version parameter exists, but don't check its value.
-            if (!queryParameters.TryGetValue(ApiVersionKey, out string apiVersionKey) || string.IsNullOrWhiteSpace(apiVersionKey))
-            {
-                throw new EdgeHubConnectionException($"Username {username} does not contain a valid Api-version property");
-            }
-
-            if (string.IsNullOrWhiteSpace(deviceId))
-            {
-                throw new EdgeHubConnectionException($"Username {username} does not contain a valid device ID");
-            }
-
-            if (!queryParameters.TryGetValue(DeviceClientTypeKey, out string deviceClientType))
-            {
-                deviceClientType = string.Empty;
-            }
-            return (deviceId, moduleId, deviceClientType);
-
-        }
-
-        static IDictionary<string, string> ParseDeviceClientType(string queryParameterString)
-        {
-            // example input: "api-version=version&DeviceClientType=url-escaped-string&other-prop=value&some-other-prop"
-
-            var kvsep = new[] { '=' };
-
-            Dictionary<string, string> queryParameters = queryParameterString
-                .Split('&')                             // split input string into params
-                .Select(s => s.Split(kvsep, 2))         // split each param into a key/value pair
-                .GroupBy(s => s[0])                     // group duplicates (by key) together...
-                .Select(s => s.First())                 // ...and keep only the first one
-                .ToDictionary(                          // convert to Dictionary<string, string>
-                    s => s[0],
-                    s => Uri.UnescapeDataString(s.ElementAtOrEmpty(1)));
-            return queryParameters;
-        }
-
-        static class Events
-        {
-            static readonly ILogger Log = Logger.Factory.CreateLogger<DeviceIdentityProvider>();
-            const int IdStart = MqttEventIds.SasTokenDeviceIdentityProvider;
-
-            enum EventIds
-            {
-                CreateSuccess = IdStart,
-                CreateFailure
-            }
-
-            public static void Success(string clientId, string username)
-            {
-                Log.LogInformation((int)EventIds.CreateSuccess, Invariant($"Successfully generated identity for clientId {clientId} and username {username}"));
-            }
-
-            public static void Error(string clientId, string username)
-            {
-                Log.LogError((int)EventIds.CreateFailure, Invariant($"Unable to generate identity for clientId {clientId} and username {username}"));
-            }
-        }
-    }
-}
-=======
-// Copyright (c) Microsoft. All rights reserved.
-namespace Microsoft.Azure.Devices.Edge.Hub.Mqtt
-{
-    using System;
-    using System.Collections.Generic;
-    using System.Linq;
-    using System.Net;
-    using System.Threading.Tasks;
-    using Microsoft.Azure.Devices.Edge.Hub.Core;
-    using Microsoft.Azure.Devices.Edge.Hub.Core.Identity;
-    using Microsoft.Azure.Devices.Edge.Util;
-    using Microsoft.Azure.Devices.ProtocolGateway.Identity;
-    using Microsoft.Extensions.Logging;
-    using static System.FormattableString;
-
-    public class DeviceIdentityProvider : IDeviceIdentityProvider
-    {
-        const string ApiVersionKey = "api-version";
-        const string DeviceClientTypeKey = "DeviceClientType";
-        readonly IAuthenticator authenticator;
-        readonly IClientCredentialsFactory clientCredentialsFactory;
-        readonly bool clientCertAuthAllowed;
-
-        public DeviceIdentityProvider(IAuthenticator authenticator, IClientCredentialsFactory clientCredentialsFactory, bool clientCertAuthAllowed)
-        {
-            this.authenticator = authenticator;
-            this.clientCredentialsFactory = clientCredentialsFactory;
-            this.clientCertAuthAllowed = clientCertAuthAllowed;
-        }
-
-        public async Task<IDeviceIdentity> GetAsync(string clientId, string username, string password, EndPoint clientAddress)
-        {
-            try
-            {
-                Preconditions.CheckNonWhiteSpace(username, nameof(username));
-                Preconditions.CheckNonWhiteSpace(clientId, nameof(clientId));
-
-                (string deviceId, string moduleId, string deviceClientType) = ParseUserName(username);
-                IClientCredentials deviceCredentials;
-                // This is a very weak check for now. In the future, we need to save client certs in a dictionary of
-                // module name to client cert. We would then retrieve the cert here. We also will need to handle
-                // revocation of certs.
-                if (password == null && this.clientCertAuthAllowed)
-                {
-                    deviceCredentials = this.clientCredentialsFactory.GetWithX509Cert(
-                        deviceId,
-                        moduleId,
-                        deviceClientType);
-                }
-                else
-                {
-                    deviceCredentials = this.clientCredentialsFactory.GetWithSasToken(deviceId, moduleId, deviceClientType, password, false);
-                }
-
-                if (deviceCredentials == null
-                    || !clientId.Equals(deviceCredentials.Identity.Id, StringComparison.Ordinal)
-                    || !await this.authenticator.AuthenticateAsync(deviceCredentials))
-                {
-                    Events.Error(clientId, username);
-                    return UnauthenticatedDeviceIdentity.Instance;
-                }
-                Events.Success(clientId, username);
-                return new ProtocolGatewayIdentity(deviceCredentials);
-            }
-            catch (Exception ex)
-            {
-                Console.WriteLine(ex);
-                throw;
-            }
-        }
-
-        internal static (string deviceId, string moduleId, string deviceClientType) ParseUserName(string username)
-        {
-            // Username is of one of the 2 forms:
-            //   username   = edgeHubHostName "/" deviceId [ "/" moduleId ] "/?" properties
-            // Note, the ? should be the first character of the last segment (as it is a valid character for a deviceId/moduleId)
-            //    OR
-            //   username   = edgeHubHostName "/" deviceId [ "/" moduleId ] "/" properties
-            //   properties = property *("&" property)
-            //   property   = name "=" value
-            // We recognize two property names:
-            //   "api-version" [mandatory]
-            //   "DeviceClientType" [optional]
-            // We ignore any properties we don't recognize.
-            // Note - this logic does not check the query parameters for special characters, and '?' is treated as a valid value
-            // and not used as a separator, unless it is the first character of the last segment
-            // (since the property bag is not url encoded). So the following are valid username inputs -
-            // "iotHub1/device1/module1/foo?bar=b1&api-version=2010-01-01&DeviceClientType=customDeviceClient1"
-            // "iotHub1/device1?&api-version=2010-01-01&DeviceClientType=customDeviceClient1"
-            // "iotHub1/device1/module1?&api-version=2010-01-01&DeviceClientType=customDeviceClient1"
-
-            string deviceId;
-            string moduleId = string.Empty;
-            IDictionary<string, string> queryParameters;
-
-            string[] usernameSegments = Preconditions.CheckNonWhiteSpace(username, nameof(username)).Split('/');
-            if (usernameSegments[usernameSegments.Length - 1].StartsWith("?", StringComparison.OrdinalIgnoreCase))
-            {
-                // edgeHubHostName/device1/?apiVersion=10-2-3&DeviceClientType=foo
-                if (usernameSegments.Length == 3)
-                {
-                    deviceId = usernameSegments[1].Trim();
-                    queryParameters = ParseDeviceClientType(usernameSegments[2].Substring(1).Trim());
-                }
-                // edgeHubHostName/device1/module1/?apiVersion=10-2-3&DeviceClientType=foo
-                else if (usernameSegments.Length == 4)
-                {
-                    deviceId = usernameSegments[1].Trim();
-                    moduleId = usernameSegments[2].Trim();
-                    queryParameters = ParseDeviceClientType(usernameSegments[3].Substring(1).Trim());
-                }
-                else
-                {
-                    throw new EdgeHubConnectionException($"Username {username} does not contain valid values");
-                }
-            }
-            else
-            {
-                // edgeHubHostName/device1/apiVersion=10-2-3&DeviceClientType=foo
-                if (usernameSegments.Length == 3 && usernameSegments[2].Contains("api-version="))
-                {
-                    deviceId = usernameSegments[1].Trim();
-                    queryParameters = ParseDeviceClientType(usernameSegments[2].Trim());
-                }
-                // edgeHubHostName/device1/module1/apiVersion=10-2-3&DeviceClientType=foo
-                else if (usernameSegments.Length == 4 && usernameSegments[3].Contains("api-version="))
-                {
-                    deviceId = usernameSegments[1].Trim();
-                    moduleId = usernameSegments[2].Trim();
-                    queryParameters = ParseDeviceClientType(usernameSegments[3].Trim());
-                }
-                // The Azure ML container is using an older client that returns a device client with the following format -
-                // username = edgeHubHostName/deviceId/moduleId/api-version=2017-06-30/DeviceClientType=Microsoft.Azure.Devices.Client/1.5.1-preview-003
-                // Notice how the DeviceClientType parameter is separated by a '/' instead of a '&', giving a usernameSegments.Length of 6 instead of the expected 4
-                // To allow those clients to work, check for that specific api-version, and version.
-                else if (usernameSegments.Length == 6 && username.EndsWith("/api-version=2017-06-30/DeviceClientType=Microsoft.Azure.Devices.Client/1.5.1-preview-003", StringComparison.OrdinalIgnoreCase))
-                {
-                    deviceId = usernameSegments[1].Trim();
-                    moduleId = usernameSegments[2].Trim();
-                    queryParameters = new Dictionary<string, string>
-                    {
-                        [ApiVersionKey] = "2017-06-30",
-                        [DeviceClientTypeKey] = "Microsoft.Azure.Devices.Client/1.5.1-preview-003"
-                    };
-                }
-                else
-                {
-                    throw new EdgeHubConnectionException($"Username {username} does not contain valid values");
-                }
-            }
-
-            // Check if the api-version parameter exists, but don't check its value.
-            if (!queryParameters.TryGetValue(ApiVersionKey, out string apiVersionKey) || string.IsNullOrWhiteSpace(apiVersionKey))
-            {
-                throw new EdgeHubConnectionException($"Username {username} does not contain a valid Api-version property");
-            }
-
-            if (string.IsNullOrWhiteSpace(deviceId))
-            {
-                throw new EdgeHubConnectionException($"Username {username} does not contain a valid device ID");
-            }
-
-            if (!queryParameters.TryGetValue(DeviceClientTypeKey, out string deviceClientType))
-            {
-                deviceClientType = string.Empty;
-            }
-            return (deviceId, moduleId, deviceClientType);
-
-        }
-
-        static IDictionary<string, string> ParseDeviceClientType(string queryParameterString)
-        {
-            // example input: "api-version=version&DeviceClientType=url-escaped-string&other-prop=value&some-other-prop"
-
-            var kvsep = new[] { '=' };
-
-            Dictionary<string, string> queryParameters = queryParameterString
-                .Split('&')                             // split input string into params
-                .Select(s => s.Split(kvsep, 2))         // split each param into a key/value pair
-                .GroupBy(s => s[0])                     // group duplicates (by key) together...
-                .Select(s => s.First())                 // ...and keep only the first one
-                .ToDictionary(                          // convert to Dictionary<string, string>
-                    s => s[0],
-                    s => Uri.UnescapeDataString(s.ElementAtOrEmpty(1)));
-            return queryParameters;
-        }
-
-        static class Events
-        {
-            static readonly ILogger Log = Logger.Factory.CreateLogger<DeviceIdentityProvider>();
-            const int IdStart = MqttEventIds.SasTokenDeviceIdentityProvider;
-
-            enum EventIds
-            {
-                CreateSuccess = IdStart,
-                CreateFailure
-            }
-
-            public static void Success(string clientId, string username)
-            {
-                Log.LogInformation((int)EventIds.CreateSuccess, Invariant($"Successfully generated identity for clientId {clientId} and username {username}"));
-            }
-
-            public static void Error(string clientId, string username)
-            {
-                Log.LogError((int)EventIds.CreateFailure, Invariant($"Unable to generate identity for clientId {clientId} and username {username}"));
-            }
-        }
-    }
-}
->>>>>>> d3f801ba
+// Copyright (c) Microsoft. All rights reserved.
+namespace Microsoft.Azure.Devices.Edge.Hub.Mqtt
+{
+    using System;
+    using System.Collections.Generic;
+    using System.Linq;
+    using System.Net;
+    using System.Net.Security;
+    using System.Security.Cryptography.X509Certificates;
+    using System.Threading.Tasks;
+    using Microsoft.Azure.Devices.Edge.Hub.Core;
+    using Microsoft.Azure.Devices.Edge.Hub.Core.Identity;
+    using Microsoft.Azure.Devices.Edge.Util;
+    using Microsoft.Azure.Devices.ProtocolGateway.Identity;
+    using Microsoft.Extensions.Logging;
+    using static System.FormattableString;
+
+    public class DeviceIdentityProvider : IDeviceIdentityProvider
+    {
+        const string ApiVersionKey = "api-version";
+        const string DeviceClientTypeKey = "DeviceClientType";
+        readonly IAuthenticator authenticator;
+        readonly IClientCredentialsFactory clientCredentialsFactory;
+        readonly bool clientCertAuthAllowed;
+        X509Certificate2 remoteCertificate;
+        IList<X509Certificate2> remoteCertificateChain;
+
+        public DeviceIdentityProvider(IAuthenticator authenticator, IClientCredentialsFactory clientCredentialsFactory, bool clientCertAuthAllowed)
+        {
+            this.authenticator = authenticator;
+            this.clientCredentialsFactory = clientCredentialsFactory;
+            this.clientCertAuthAllowed = clientCertAuthAllowed;
+        }
+
+        public async Task<IDeviceIdentity> GetAsync(string clientId, string username, string password, EndPoint clientAddress)
+        {
+            try
+            {
+                Preconditions.CheckNonWhiteSpace(username, nameof(username));
+                Preconditions.CheckNonWhiteSpace(clientId, nameof(clientId));
+
+                (string deviceId, string moduleId, string deviceClientType) = ParseUserName(username);
+                IClientCredentials deviceCredentials;
+                // This is a very weak check for now. In the future, we need to save client certs in a dictionary of
+                // module name to client cert. We would then retrieve the cert here. We also will need to handle
+                // revocation of certs.
+                if (password == null && this.clientCertAuthAllowed && this.remoteCertificate != null)
+                {
+                    deviceCredentials = this.clientCredentialsFactory.GetWithX509Cert(
+                        deviceId,
+                        moduleId,
+                        deviceClientType, this.remoteCertificate, this.remoteCertificateChain);
+                }
+                else
+                {
+                    deviceCredentials = this.clientCredentialsFactory.GetWithSasToken(deviceId, moduleId, deviceClientType, password, false);
+                }
+
+                if (deviceCredentials == null
+                    || !clientId.Equals(deviceCredentials.Identity.Id, StringComparison.Ordinal)
+                    || !await this.authenticator.AuthenticateAsync(deviceCredentials))
+                {
+                    Events.Error(clientId, username);
+                    return UnauthenticatedDeviceIdentity.Instance;
+                }
+                Events.Success(clientId, username);
+                return new ProtocolGatewayIdentity(deviceCredentials);
+            }
+            catch (Exception ex)
+            {
+                Console.WriteLine(ex);
+                throw;
+            }
+        }
+
+        public bool RemoteCertificateValidationCallback(X509Certificate certificate, X509Chain chain)
+        {
+            this.remoteCertificate = certificate == null ? null : new X509Certificate2(certificate);
+            this.remoteCertificateChain = chain == null ? new List<X509Certificate2>() :
+                                           chain.ChainElements.Cast<X509ChainElement>().Select(element => element.Certificate).ToList();
+
+            return true; // real validation in GetAsync above
+        }
+
+        public bool RemoteCertificateValidationCallback(X509Certificate2 certificate, IList<X509Certificate2> chain)
+        {
+            this.remoteCertificate = certificate == null ? null : new X509Certificate2(certificate);
+            this.remoteCertificateChain = chain == null ? new List<X509Certificate2>() : chain.ToList();
+
+            return true; // real validation in GetAsync above
+        }
+
+        internal static (string deviceId, string moduleId, string deviceClientType) ParseUserName(string username)
+        {
+            // Username is of one of the 2 forms:
+            //   username   = edgeHubHostName "/" deviceId [ "/" moduleId ] "/?" properties
+            // Note, the ? should be the first character of the last segment (as it is a valid character for a deviceId/moduleId)
+            //    OR
+            //   username   = edgeHubHostName "/" deviceId [ "/" moduleId ] "/" properties
+            //   properties = property *("&" property)
+            //   property   = name "=" value
+            // We recognize two property names:
+            //   "api-version" [mandatory]
+            //   "DeviceClientType" [optional]
+            // We ignore any properties we don't recognize.
+            // Note - this logic does not check the query parameters for special characters, and '?' is treated as a valid value
+            // and not used as a separator, unless it is the first character of the last segment
+            // (since the property bag is not url encoded). So the following are valid username inputs -
+            // "iotHub1/device1/module1/foo?bar=b1&api-version=2010-01-01&DeviceClientType=customDeviceClient1"
+            // "iotHub1/device1?&api-version=2010-01-01&DeviceClientType=customDeviceClient1"
+            // "iotHub1/device1/module1?&api-version=2010-01-01&DeviceClientType=customDeviceClient1"
+
+            string deviceId;
+            string moduleId = string.Empty;
+            IDictionary<string, string> queryParameters;
+
+            string[] usernameSegments = Preconditions.CheckNonWhiteSpace(username, nameof(username)).Split('/');
+            if (usernameSegments[usernameSegments.Length - 1].StartsWith("?", StringComparison.OrdinalIgnoreCase))
+            {
+                // edgeHubHostName/device1/?apiVersion=10-2-3&DeviceClientType=foo
+                if (usernameSegments.Length == 3)
+                {
+                    deviceId = usernameSegments[1].Trim();
+                    queryParameters = ParseDeviceClientType(usernameSegments[2].Substring(1).Trim());
+                }
+                // edgeHubHostName/device1/module1/?apiVersion=10-2-3&DeviceClientType=foo
+                else if (usernameSegments.Length == 4)
+                {
+                    deviceId = usernameSegments[1].Trim();
+                    moduleId = usernameSegments[2].Trim();
+                    queryParameters = ParseDeviceClientType(usernameSegments[3].Substring(1).Trim());
+                }
+                else
+                {
+                    throw new EdgeHubConnectionException($"Username {username} does not contain valid values");
+                }
+            }
+            else
+            {
+                // edgeHubHostName/device1/apiVersion=10-2-3&DeviceClientType=foo
+                if (usernameSegments.Length == 3 && usernameSegments[2].Contains("api-version="))
+                {
+                    deviceId = usernameSegments[1].Trim();
+                    queryParameters = ParseDeviceClientType(usernameSegments[2].Trim());
+                }
+                // edgeHubHostName/device1/module1/apiVersion=10-2-3&DeviceClientType=foo
+                else if (usernameSegments.Length == 4 && usernameSegments[3].Contains("api-version="))
+                {
+                    deviceId = usernameSegments[1].Trim();
+                    moduleId = usernameSegments[2].Trim();
+                    queryParameters = ParseDeviceClientType(usernameSegments[3].Trim());
+                }
+                // The Azure ML container is using an older client that returns a device client with the following format -
+                // username = edgeHubHostName/deviceId/moduleId/api-version=2017-06-30/DeviceClientType=Microsoft.Azure.Devices.Client/1.5.1-preview-003
+                // Notice how the DeviceClientType parameter is separated by a '/' instead of a '&', giving a usernameSegments.Length of 6 instead of the expected 4
+                // To allow those clients to work, check for that specific api-version, and version.
+                else if (usernameSegments.Length == 6 && username.EndsWith("/api-version=2017-06-30/DeviceClientType=Microsoft.Azure.Devices.Client/1.5.1-preview-003", StringComparison.OrdinalIgnoreCase))
+                {
+                    deviceId = usernameSegments[1].Trim();
+                    moduleId = usernameSegments[2].Trim();
+                    queryParameters = new Dictionary<string, string>
+                    {
+                        [ApiVersionKey] = "2017-06-30",
+                        [DeviceClientTypeKey] = "Microsoft.Azure.Devices.Client/1.5.1-preview-003"
+                    };
+                }
+                else
+                {
+                    throw new EdgeHubConnectionException($"Username {username} does not contain valid values");
+                }
+            }
+
+            // Check if the api-version parameter exists, but don't check its value.
+            if (!queryParameters.TryGetValue(ApiVersionKey, out string apiVersionKey) || string.IsNullOrWhiteSpace(apiVersionKey))
+            {
+                throw new EdgeHubConnectionException($"Username {username} does not contain a valid Api-version property");
+            }
+
+            if (string.IsNullOrWhiteSpace(deviceId))
+            {
+                throw new EdgeHubConnectionException($"Username {username} does not contain a valid device ID");
+            }
+
+            if (!queryParameters.TryGetValue(DeviceClientTypeKey, out string deviceClientType))
+            {
+                deviceClientType = string.Empty;
+            }
+            return (deviceId, moduleId, deviceClientType);
+
+        }
+
+        static IDictionary<string, string> ParseDeviceClientType(string queryParameterString)
+        {
+            // example input: "api-version=version&DeviceClientType=url-escaped-string&other-prop=value&some-other-prop"
+
+            var kvsep = new[] { '=' };
+
+            Dictionary<string, string> queryParameters = queryParameterString
+                .Split('&')                             // split input string into params
+                .Select(s => s.Split(kvsep, 2))         // split each param into a key/value pair
+                .GroupBy(s => s[0])                     // group duplicates (by key) together...
+                .Select(s => s.First())                 // ...and keep only the first one
+                .ToDictionary(                          // convert to Dictionary<string, string>
+                    s => s[0],
+                    s => Uri.UnescapeDataString(s.ElementAtOrEmpty(1)));
+            return queryParameters;
+        }
+
+        static class Events
+        {
+            static readonly ILogger Log = Logger.Factory.CreateLogger<DeviceIdentityProvider>();
+            const int IdStart = MqttEventIds.SasTokenDeviceIdentityProvider;
+
+            enum EventIds
+            {
+                CreateSuccess = IdStart,
+                CreateFailure
+            }
+
+            public static void Success(string clientId, string username)
+            {
+                Log.LogInformation((int)EventIds.CreateSuccess, Invariant($"Successfully generated identity for clientId {clientId} and username {username}"));
+            }
+
+            public static void Error(string clientId, string username)
+            {
+                Log.LogError((int)EventIds.CreateFailure, Invariant($"Unable to generate identity for clientId {clientId} and username {username}"));
+            }
+        }
+    }
+}