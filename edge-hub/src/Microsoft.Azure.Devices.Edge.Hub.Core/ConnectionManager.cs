--- conflicted
+++ resolved
@@ -24,13 +24,13 @@
     public class ConnectionManager : IConnectionManager
     {
         const int DefaultMaxClients = 101; // 100 Clients + 1 Edgehub
-        readonly ICloudConnectionProvider cloudConnectionProvider;
-        readonly ICredentialsCache credentialsCache;
         readonly object deviceConnLock = new object();
         readonly ConcurrentDictionary<string, ConnectedDevice> devices = new ConcurrentDictionary<string, ConnectedDevice>();
+        readonly ICloudConnectionProvider cloudConnectionProvider;
+        readonly int maxClients;
+        readonly ICredentialsCache credentialsCache;
         readonly string edgeDeviceId;
         readonly string edgeModuleId;
-        readonly int maxClients;
 
         public ConnectionManager(
             ICloudConnectionProvider cloudConnectionProvider,
@@ -47,7 +47,6 @@
             Util.Metrics.RegisterGaugeCallback(() => Metrics.SetConnectedClientCountGauge(this.GetConnectedClients().Count()));
         }
 
-<<<<<<< HEAD
         public event EventHandler<IIdentity> CloudConnectionEstablished;
 
         public event EventHandler<IIdentity> CloudConnectionLost;
@@ -55,12 +54,6 @@
         public event EventHandler<IIdentity> DeviceConnected;
 
         public event EventHandler<IIdentity> DeviceDisconnected;
-=======
-        public IEnumerable<IIdentity> GetConnectedClients() =>
-            this.devices.Values
-                .Where(d => d.DeviceConnection.Map(dc => dc.IsActive).GetOrElse(false))
-                .Select(d => d.Identity);
->>>>>>> fa3af348
 
         public async Task AddDeviceConnection(IIdentity identity, IDeviceProxy deviceProxy)
         {
@@ -120,7 +113,7 @@
 
         public IEnumerable<IIdentity> GetConnectedClients() =>
             this.devices.Values
-                .Where(d => d.DeviceConnection.Map(dc => dc.IsActive).GetOrElse(false) && !d.Identity.Id.Equals($"{this.edgeDeviceId}/{this.edgeModuleId}"))
+                .Where(d => d.DeviceConnection.Map(dc => dc.IsActive).GetOrElse(false))
                 .Select(d => d.Identity);
 
         public Option<IDeviceProxy> GetDeviceConnection(string id)
@@ -131,7 +124,7 @@
         }
 
         // This method is not used, but it has important logic and this will be useful for offline scenarios.
-        // So do not delete this method.
+        // So do not delete this method. 
         public async Task<Try<ICloudProxy>> GetOrCreateCloudConnectionAsync(IClientCredentials credentials)
         {
             Preconditions.CheckNotNull(credentials, nameof(credentials));
@@ -309,11 +302,10 @@
 
         class ConnectedDevice
         {
-            readonly AsyncLock cloudConnectionLock = new AsyncLock();
-
             // Device Proxy methods are sync coming from the Protocol gateway,
             // so using traditional locking mechanism for those.
             readonly object deviceProxyLock = new object();
+            readonly AsyncLock cloudConnectionLock = new AsyncLock();
 
             public ConnectedDevice(IIdentity identity)
                 : this(identity, Option.None<ICloudConnection>(), Option.None<DeviceConnection>())
@@ -351,7 +343,6 @@
                 Func<ConnectedDevice, Task<Try<ICloudConnection>>> cloudConnectionUpdater)
             {
                 Preconditions.CheckNotNull(cloudConnectionUpdater, nameof(cloudConnectionUpdater));
-
                 // Lock in case multiple connections are created to the cloud for the same device at the same time
                 using (await this.cloudConnectionLock.LockAsync())
                 {
@@ -369,7 +360,6 @@
                 Func<ConnectedDevice, Task<Try<ICloudConnection>>> cloudConnectionUpdater)
             {
                 Preconditions.CheckNotNull(cloudConnectionUpdater, nameof(cloudConnectionUpdater));
-
                 // Lock in case multiple connections are created to the cloud for the same device at the same time
                 using (await this.cloudConnectionLock.LockAsync())
                 {
@@ -409,9 +399,8 @@
 
         static class Events
         {
+            static readonly ILogger Log = Logger.Factory.CreateLogger<ConnectionManager>();
             const int IdStart = HubCoreEventIds.ConnectionManager;
-
-            static readonly ILogger Log = Logger.Factory.CreateLogger<ConnectionManager>();
 
             enum EventIds
             {
@@ -500,6 +489,6 @@
             {
                 Util.Metrics.SetGauge(ConnectedClientGaugeOptions, amount);
             }
-        }
+        };
     }
 }