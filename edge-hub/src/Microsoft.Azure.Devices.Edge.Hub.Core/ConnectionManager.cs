--- conflicted
+++ resolved
@@ -118,7 +118,7 @@
         }
 
         // This method is not used, but it has important logic and this will be useful for offline scenarios.
-        // So do not delete this method.
+        // So do not delete this method. 
         public async Task<Try<ICloudProxy>> GetOrCreateCloudConnectionAsync(IClientCredentials credentials)
         {
             Preconditions.CheckNotNull(credentials, nameof(credentials));
@@ -337,7 +337,6 @@
                 Func<ConnectedDevice, Task<Try<ICloudConnection>>> cloudConnectionUpdater)
             {
                 Preconditions.CheckNotNull(cloudConnectionUpdater, nameof(cloudConnectionUpdater));
-
                 // Lock in case multiple connections are created to the cloud for the same device at the same time
                 using (await this.cloudConnectionLock.LockAsync())
                 {
@@ -355,7 +354,6 @@
                 Func<ConnectedDevice, Task<Try<ICloudConnection>>> cloudConnectionUpdater)
             {
                 Preconditions.CheckNotNull(cloudConnectionUpdater, nameof(cloudConnectionUpdater));
-
                 // Lock in case multiple connections are created to the cloud for the same device at the same time
                 using (await this.cloudConnectionLock.LockAsync())
                 {
@@ -393,29 +391,10 @@
             public Task CloseAsync(Exception ex) => this.DeviceProxy.CloseAsync(ex);
         }
 
-<<<<<<< HEAD
-=======
-        static class Metrics
-        {
-            static readonly GaugeOptions ConnectedClientGaugeOptions = new GaugeOptions
-            {
-                Name = "EdgeHubConnectedClientGauge",
-                MeasurementUnit = Unit.Events
-            };
-
-            public static void SetConnectedClientCountGauge(ConnectionManager connectionManager)
-            {
-                // Subtract EdgeHub from the list of connected clients
-                int connectedClients = connectionManager.GetConnectedClients().Count() - 1;
-                Util.Metrics.SetGauge(ConnectedClientGaugeOptions, connectedClients);
-            }
-        };
-
->>>>>>> fd413ed0
         static class Events
         {
+            static readonly ILogger Log = Logger.Factory.CreateLogger<ConnectionManager>();
             const int IdStart = HubCoreEventIds.ConnectionManager;
-            static readonly ILogger Log = Logger.Factory.CreateLogger<ConnectionManager>();
 
             enum EventIds
             {
@@ -500,10 +479,12 @@
                 MeasurementUnit = Unit.Events
             };
 
-            public static void SetConnectedClientCountGauge(long amount)
-            {
-                Util.Metrics.SetGauge(ConnectedClientGaugeOptions, amount);
-            }
-        }
+            public static void SetConnectedClientCountGauge(ConnectionManager connectionManager)
+            {
+                // Subtract EdgeHub from the list of connected clients
+                int connectedClients = connectionManager.GetConnectedClients().Count() - 1;
+                Util.Metrics.SetGauge(ConnectedClientGaugeOptions, connectedClients);
+            }
+        };
     }
 }