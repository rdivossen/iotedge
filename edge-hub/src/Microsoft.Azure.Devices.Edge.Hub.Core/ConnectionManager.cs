--- conflicted
+++ resolved
@@ -180,43 +180,23 @@
                     Option<IClientCredentials> clientCredentials = await this.credentialsCache.Get(device.Identity);
                     if (clientCredentials.HasValue)
                     {
-<<<<<<< HEAD
-                        Option<IClientCredentials> token = await deviceProxy.Map(d => d.GetUpdatedIdentity())
-                            .GetOrElse(Task.FromResult(Option.None<IClientCredentials>()));
-                        if (token.HasValue)
-                        {
-                            await token.ForEachAsync(
-                                async t =>
-                                {
-                                    Try<ICloudConnection> cloudConnectionTry = await device.CreateOrUpdateCloudConnection(c => this.CreateOrUpdateCloudConnection(c, t));
-=======
                         await clientCredentials.ForEachAsync(
                             async cc =>
                             {
                                 if (cc is ITokenCredentials tokenCredentials && tokenCredentials.IsUpdatable)
                                 {
                                     Try<ICloudConnection> cloudConnectionTry = await device.CreateOrUpdateCloudConnection(c => this.CreateOrUpdateCloudConnection(c, tokenCredentials));
->>>>>>> 4dea9c16
                                     if (!cloudConnectionTry.Success)
                                     {
                                         await this.RemoveDeviceConnection(device, true);
                                         this.CloudConnectionLost?.Invoke(this, device.Identity);
                                     }
-<<<<<<< HEAD
-                                });
-                        }
-                        else
-                        {
-                            await this.RemoveDeviceConnection(device, false);
-                        }
-=======
                                 }
                                 else
                                 {
                                     await this.RemoveDeviceConnection(device, false);
                                 }
                             });
->>>>>>> 4dea9c16
                     }
                     else
                     {
