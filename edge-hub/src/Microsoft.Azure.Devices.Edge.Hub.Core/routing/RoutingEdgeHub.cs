// Copyright (c) Microsoft. All rights reserved.
// Licensed under the MIT license. See LICENSE file in the project root for full license information.
namespace Microsoft.Azure.Devices.Edge.Hub.Core.Routing
{
    using System;
    using System.Collections.Generic;
    using System.Linq;
    using System.Threading.Tasks;

    using App.Metrics;
    using App.Metrics.Counter;
    using App.Metrics.Timer;

    using Microsoft.Azure.Devices.Edge.Hub.Core.Cloud;
    using Microsoft.Azure.Devices.Edge.Hub.Core.Device;
    using Microsoft.Azure.Devices.Edge.Hub.Core.Identity;
    using Microsoft.Azure.Devices.Edge.Util;
    using Microsoft.Azure.Devices.Routing.Core;
    using Microsoft.Extensions.Logging;

    using static System.FormattableString;

    using Constants = Microsoft.Azure.Devices.Edge.Hub.Core.Constants;
    using IMessage = Microsoft.Azure.Devices.Edge.Hub.Core.IMessage;
    using IRoutingMessage = Microsoft.Azure.Devices.Routing.Core.IMessage;
    using SystemProperties = Microsoft.Azure.Devices.Edge.Hub.Core.SystemProperties;

    public class RoutingEdgeHub : IEdgeHub
    {
        const long MaxMessageSize = 256 * 1024; // matches IoTHub
        readonly IConnectionManager connectionManager;
        readonly string edgeDeviceId;
        readonly IInvokeMethodHandler invokeMethodHandler;
        readonly Core.IMessageConverter<IRoutingMessage> messageConverter;
        readonly Router router;
        readonly ITwinManager twinManager;

<<<<<<< HEAD
        public RoutingEdgeHub(
            Router router,
            Core.IMessageConverter<IRoutingMessage> messageConverter,
            IConnectionManager connectionManager,
            ITwinManager twinManager,
            string edgeDeviceId,
            IInvokeMethodHandler invokeMethodHandler)
=======
        const long MaxMessageSize = 256 * 1024; // matches IoTHub

        public RoutingEdgeHub(Router router, Core.IMessageConverter<IRoutingMessage> messageConverter,
            IConnectionManager connectionManager, ITwinManager twinManager, string edgeDeviceId,
            IInvokeMethodHandler invokeMethodHandler,
            IDeviceConnectivityManager deviceConnectivityManager)
>>>>>>> fa3af348
        {
            this.router = Preconditions.CheckNotNull(router, nameof(router));
            this.messageConverter = Preconditions.CheckNotNull(messageConverter, nameof(messageConverter));
            this.connectionManager = Preconditions.CheckNotNull(connectionManager, nameof(connectionManager));
            this.twinManager = Preconditions.CheckNotNull(twinManager, nameof(twinManager));
            this.edgeDeviceId = Preconditions.CheckNonWhiteSpace(edgeDeviceId, nameof(edgeDeviceId));
            this.invokeMethodHandler = Preconditions.CheckNotNull(invokeMethodHandler, nameof(invokeMethodHandler));
            deviceConnectivityManager.DeviceConnected += this.DeviceConnected;
        }

        public async Task AddSubscription(string id, DeviceSubscription deviceSubscription)
        {
            Events.AddingSubscription(id, deviceSubscription);
            this.connectionManager.AddSubscription(id, deviceSubscription);

            try
            {
                Option<ICloudProxy> cloudProxy = await this.connectionManager.GetCloudConnection(id);
                await this.ProcessSubscription(id, cloudProxy, deviceSubscription, true);
            }
            catch (Exception e)
            {
                Events.ErrorAddingSubscription(e, id, deviceSubscription);
            }
        }

        public void Dispose()
        {
            this.Dispose(true);
            GC.SuppressFinalize(this);
        }

        public Task<IMessage> GetTwinAsync(string id)
        {
            Events.GetTwinCallReceived(id);
            return this.twinManager.GetTwinAsync(id);
        }

        public Task<DirectMethodResponse> InvokeMethodAsync(string id, DirectMethodRequest methodRequest)
        {
            Preconditions.CheckNonWhiteSpace(id, nameof(id));
            Preconditions.CheckNotNull(methodRequest, nameof(methodRequest));

            Events.MethodCallReceived(id, methodRequest.Id, methodRequest.CorrelationId);
            return this.invokeMethodHandler.InvokeMethod(methodRequest);
        }

        public Task ProcessDeviceMessage(IIdentity identity, IMessage message)
        {
            Preconditions.CheckNotNull(message, nameof(message));
            Preconditions.CheckNotNull(identity, nameof(identity));
            Events.MessageReceived(identity);
            Metrics.MessageCount(identity, 1);

            using (Metrics.MessageLatency(identity))
            {
                IRoutingMessage routingMessage = this.ProcessMessageInternal(message, true);
                return this.router.RouteAsync(routingMessage);
            }
        }

        public Task ProcessDeviceMessageBatch(IIdentity identity, IEnumerable<IMessage> messages)
        {
            Preconditions.CheckNotNull(messages, nameof(messages));
            Metrics.MessageCount(identity, messages.Count());

            IEnumerable<IRoutingMessage> routingMessages = messages
                .Select(m => this.ProcessMessageInternal(m, true));
            return this.router.RouteAsync(routingMessages);
        }

        public async Task RemoveSubscription(string id, DeviceSubscription deviceSubscription)
        {
            Events.RemovingSubscription(id, deviceSubscription);
            this.connectionManager.RemoveSubscription(id, deviceSubscription);

            try
            {
                Option<ICloudProxy> cloudProxy = await this.connectionManager.GetCloudConnection(id);
                await this.ProcessSubscription(id, cloudProxy, deviceSubscription, false);
            }
            catch (Exception e)
            {
                Events.ErrorRemovingSubscription(e, id, deviceSubscription);
            }
        }

        public Task SendC2DMessageAsync(string id, IMessage message)
        {
            Preconditions.CheckNonWhiteSpace(id, nameof(id));
            Preconditions.CheckNotNull(message, nameof(message));

            Option<IDeviceProxy> deviceProxy = this.connectionManager.GetDeviceConnection(id);
            if (!deviceProxy.HasValue)
            {
                Events.UnableToSendC2DMessageNoDeviceConnection(id);
            }

            return deviceProxy.ForEachAsync(d => d.SendC2DMessageAsync(message));
        }

        public Task UpdateDesiredPropertiesAsync(string id, IMessage twinCollection)
        {
            Events.UpdateDesiredPropertiesCallReceived(id);
            return this.twinManager.UpdateDesiredPropertiesAsync(id, twinCollection);
        }

        public Task UpdateReportedPropertiesAsync(IIdentity identity, IMessage reportedPropertiesMessage)
        {
            Preconditions.CheckNotNull(identity, nameof(identity));
            Preconditions.CheckNotNull(reportedPropertiesMessage, nameof(reportedPropertiesMessage));
            Events.UpdateReportedPropertiesReceived(identity);
            Task cloudSendMessageTask = this.twinManager.UpdateReportedPropertiesAsync(identity.Id, reportedPropertiesMessage);

            IRoutingMessage routingMessage = this.ProcessMessageInternal(reportedPropertiesMessage, false);
            Task routingSendMessageTask = this.router.RouteAsync(routingMessage);

            return Task.WhenAll(cloudSendMessageTask, routingSendMessageTask);
        }

        internal void AddEdgeSystemProperties(IMessage message)
        {
            message.SystemProperties[SystemProperties.EdgeMessageId] = Guid.NewGuid().ToString();
            if (message.SystemProperties.TryGetValue(SystemProperties.ConnectionDeviceId, out string deviceId))
            {
                string edgeHubOriginInterface = deviceId == this.edgeDeviceId
                    ? Constants.InternalOriginInterface
                    : Constants.DownstreamOriginInterface;
                message.SystemProperties[SystemProperties.EdgeHubOriginInterface] = edgeHubOriginInterface;
            }
        }

        internal async Task ProcessSubscription(string id, Option<ICloudProxy> cloudProxy, DeviceSubscription deviceSubscription, bool addSubscription)
        {
            Events.ProcessingSubscription(id, deviceSubscription);
            switch (deviceSubscription)
            {
                case DeviceSubscription.C2D:
                    if (addSubscription)
                    {
                        cloudProxy.ForEach(c => c.StartListening());
                    }

                    break;
                case DeviceSubscription.DesiredPropertyUpdates:
                    await cloudProxy.ForEachAsync(c => addSubscription ? c.SetupDesiredPropertyUpdatesAsync() : c.RemoveDesiredPropertyUpdatesAsync());
                    break;

                case DeviceSubscription.Methods:
                    if (addSubscription)
                    {
                        await cloudProxy.ForEachAsync(c => c.SetupCallMethodAsync());
                        await this.invokeMethodHandler.ProcessInvokeMethodSubscription(id);
                    }
                    else
                    {
                        await cloudProxy.ForEachAsync(c => c.RemoveCallMethodAsync());
                    }

                    break;
                case DeviceSubscription.ModuleMessages:
                case DeviceSubscription.TwinResponse:
                case DeviceSubscription.Unknown:
                    // No Action required
                    break;
            }
        }

<<<<<<< HEAD
        protected virtual void Dispose(bool disposing)
        {
            if (disposing)
            {
                this.router?.Dispose();
            }
        }

        static void ValidateMessageSize(IRoutingMessage messageToBeValidated)
        {
            long messageSize = messageToBeValidated.Size();
            if (messageSize > MaxMessageSize)
            {
                throw new EdgeHubMessageTooLargeException($"Message size is {messageSize} bytes which is greater than the max size {MaxMessageSize} bytes allowed");
            }
        }

        async void CloudConnectionEstablished(object sender, IIdentity identity)
=======
        async void DeviceConnected(object sender, EventArgs eventArgs)
>>>>>>> fa3af348
        {
            Events.DeviceConnectedProcessingSubscriptions();
            try
            {
                IEnumerable<IIdentity> connectedClients = this.connectionManager.GetConnectedClients().ToList();
                foreach (IIdentity identity in connectedClients)
                {
                    try
                    {
                        Events.ProcessingSubscriptions(identity);
                        await this.ProcessSubscriptions(identity.Id);
                    }
                    catch (Exception e)
                    {
                        Events.ErrorProcessingSubscriptions(e, identity);
                    }
                }
            }
            catch (Exception e)
            {
                Events.ErrorProcessingSubscriptions(e);
            }
        }

        IRoutingMessage ProcessMessageInternal(IMessage message, bool validateSize)
        {
            this.AddEdgeSystemProperties(message);
            IRoutingMessage routingMessage = this.messageConverter.FromMessage(Preconditions.CheckNotNull(message, nameof(message)));

            // Validate message size
            if (validateSize)
            {
                ValidateMessageSize(routingMessage);
            }

            return routingMessage;
        }

        async Task ProcessSubscriptions(string id)
        {
            Option<ICloudProxy> cloudProxy = await this.connectionManager.GetCloudConnection(id);
            Option<IReadOnlyDictionary<DeviceSubscription, bool>> subscriptions = this.connectionManager.GetSubscriptions(id);
            await subscriptions.ForEachAsync(
                async s =>
                {
                    foreach (KeyValuePair<DeviceSubscription, bool> subscription in s)
                    {
                        await this.ProcessSubscription(id, cloudProxy, subscription.Key, subscription.Value);
                    }
                });
        }

        static class Events
        {
            const int IdStart = HubCoreEventIds.RoutingEdgeHub;

            static readonly ILogger Log = Logger.Factory.CreateLogger<RoutingEdgeHub>();

            enum EventIds
            {
                MethodReceived = IdStart,
                MessageReceived = 1501,
                ReportedPropertiesUpdateReceived = 1502,
                DesiredPropertiesUpdateReceived = 1503,
                DeviceConnectionNotFound,
                ErrorProcessingSubscriptions,
                ErrorRemovingSubscription,
                ErrorAddingSubscription,
                AddingSubscription,
                RemovingSubscription,
                ProcessingSubscriptions,
                ProcessingSubscription
            }

            public static void AddingSubscription(string id, DeviceSubscription subscription)
            {
                Log.LogDebug((int)EventIds.AddingSubscription, Invariant($"Adding subscription {subscription} for client {id}."));
            }

            public static void ErrorAddingSubscription(Exception ex, string id, DeviceSubscription subscription)
            {
                if (ex.HasTimeoutException())
                {
                    Log.LogDebug((int)EventIds.ErrorAddingSubscription, ex, Invariant($"Timed out while adding subscription {subscription} for client {id}. Will try again when connected."));
                }
                else
                {
                    Log.LogDebug((int)EventIds.ErrorAddingSubscription, ex, Invariant($"Error adding subscription {subscription} for client {id}."));
                }
            }

            public static void ErrorProcessingSubscriptions(Exception ex, IIdentity identity)
            {
                if (ex.HasTimeoutException())
                {
                    Log.LogDebug((int)EventIds.ErrorProcessingSubscriptions, ex, Invariant($"Timed out while processing subscriptions for client {identity.Id}. Will try again when connected."));
                }
                else
                {
                    Log.LogWarning((int)EventIds.ErrorProcessingSubscriptions, ex, Invariant($"Error processing subscriptions for client {identity.Id}."));
                }
            }

            public static void ErrorRemovingSubscription(Exception ex, string id, DeviceSubscription subscription)
            {
                if (ex.HasTimeoutException())
                {
                    Log.LogDebug((int)EventIds.ErrorAddingSubscription, ex, Invariant($"Timed out while removing subscription {subscription} for client {id}. Will try again when connected."));
                }
                else
                {
                    Log.LogWarning((int)EventIds.ErrorRemovingSubscription, ex, Invariant($"Error removing subscription {subscription} for client {id}."));
                }
            }

            public static void MethodCallReceived(string fromId, string toId, string correlationId)
            {
                Log.LogDebug((int)EventIds.MethodReceived, Invariant($"Received method invoke call from {fromId} for {toId} with correlation ID {correlationId}"));
            }

            public static void ProcessingSubscription(string id, DeviceSubscription deviceSubscription)
            {
                Log.LogInformation((int)EventIds.ProcessingSubscription, Invariant($"Processing subscription {deviceSubscription} for client {id}."));
            }

            public static void ProcessingSubscriptions(IIdentity identity)
            {
                Log.LogInformation((int)EventIds.ProcessingSubscriptions, Invariant($"Processing subscriptions for client {identity.Id}."));
            }

            public static void RemovingSubscription(string id, DeviceSubscription subscription)
            {
                Log.LogDebug((int)EventIds.RemovingSubscription, Invariant($"Removing subscription {subscription} for client {id}."));
            }

            public static void UnableToSendC2DMessageNoDeviceConnection(string id)
            {
                Log.LogWarning((int)EventIds.DeviceConnectionNotFound, Invariant($"Unable to send C2D message to device {id} as an active device connection was not found."));
            }

            internal static void GetTwinCallReceived(string id)
            {
                Log.LogDebug((int)EventIds.MessageReceived, Invariant($"GetTwin call received from {id ?? string.Empty}"));
            }

            internal static void MessageReceived(IIdentity identity)
            {
                Log.LogDebug((int)EventIds.MessageReceived, Invariant($"Received message from {identity.Id}"));
            }

            internal static void UpdateDesiredPropertiesCallReceived(string id)
            {
                Log.LogDebug((int)EventIds.DesiredPropertiesUpdateReceived, Invariant($"Desired properties update message received for {id ?? string.Empty}"));
            }

            internal static void UpdateReportedPropertiesReceived(IIdentity identity)
            {
                Log.LogDebug((int)EventIds.ReportedPropertiesUpdateReceived, Invariant($"Reported properties update message received from {identity.Id}"));
            }
        }

        static class Metrics
        {
            static readonly TimerOptions EdgeHubMessageLatencyOptions = new TimerOptions
            {
                Name = "EdgeHubMessageLatencyMs",
                MeasurementUnit = Unit.None,
                DurationUnit = TimeUnit.Milliseconds,
                RateUnit = TimeUnit.Seconds
            };

            static readonly CounterOptions EdgeHubMessageReceivedCountOptions = new CounterOptions
            {
                Name = "EdgeHubMessageReceivedCount",
                MeasurementUnit = Unit.Events,
                ResetOnReporting = true,
            };

            public static void MessageCount(IIdentity identity, long count) => Util.Metrics.CountIncrement(GetTags(identity), EdgeHubMessageReceivedCountOptions, count);

            public static IDisposable MessageLatency(IIdentity identity) => Util.Metrics.Latency(GetTags(identity), EdgeHubMessageLatencyOptions);

            internal static MetricTags GetTags(IIdentity identity)
            {
                return new MetricTags("Id", identity.Id);
            }

            internal static void DeviceConnectedProcessingSubscriptions()
            {
                Log.LogInformation((int)EventIds.ProcessingSubscription, Invariant($"Device connected to cloud, processing subscriptions for connected clients."));
            }

            internal static void ErrorProcessingSubscriptions(Exception e)
            {
                Log.LogWarning((int)EventIds.ProcessingSubscription, e, Invariant($"Error processing subscriptions for connected clients."));
            }
        }
    }
}<|MERGE_RESOLUTION|>--- conflicted
+++ resolved
@@ -27,30 +27,23 @@
 
     public class RoutingEdgeHub : IEdgeHub
     {
-        const long MaxMessageSize = 256 * 1024; // matches IoTHub
+        readonly Router router;
+        readonly Core.IMessageConverter<IRoutingMessage> messageConverter;
         readonly IConnectionManager connectionManager;
+        readonly ITwinManager twinManager;
         readonly string edgeDeviceId;
         readonly IInvokeMethodHandler invokeMethodHandler;
-        readonly Core.IMessageConverter<IRoutingMessage> messageConverter;
-        readonly Router router;
-        readonly ITwinManager twinManager;
-
-<<<<<<< HEAD
+
+        const long MaxMessageSize = 256 * 1024; // matches IoTHub
+
         public RoutingEdgeHub(
             Router router,
             Core.IMessageConverter<IRoutingMessage> messageConverter,
             IConnectionManager connectionManager,
             ITwinManager twinManager,
             string edgeDeviceId,
-            IInvokeMethodHandler invokeMethodHandler)
-=======
-        const long MaxMessageSize = 256 * 1024; // matches IoTHub
-
-        public RoutingEdgeHub(Router router, Core.IMessageConverter<IRoutingMessage> messageConverter,
-            IConnectionManager connectionManager, ITwinManager twinManager, string edgeDeviceId,
             IInvokeMethodHandler invokeMethodHandler,
             IDeviceConnectivityManager deviceConnectivityManager)
->>>>>>> fa3af348
         {
             this.router = Preconditions.CheckNotNull(router, nameof(router));
             this.messageConverter = Preconditions.CheckNotNull(messageConverter, nameof(messageConverter));
@@ -65,7 +58,6 @@
         {
             Events.AddingSubscription(id, deviceSubscription);
             this.connectionManager.AddSubscription(id, deviceSubscription);
-
             try
             {
                 Option<ICloudProxy> cloudProxy = await this.connectionManager.GetCloudConnection(id);
@@ -104,7 +96,6 @@
             Preconditions.CheckNotNull(identity, nameof(identity));
             Events.MessageReceived(identity);
             Metrics.MessageCount(identity, 1);
-
             using (Metrics.MessageLatency(identity))
             {
                 IRoutingMessage routingMessage = this.ProcessMessageInternal(message, true);
@@ -126,7 +117,6 @@
         {
             Events.RemovingSubscription(id, deviceSubscription);
             this.connectionManager.RemoveSubscription(id, deviceSubscription);
-
             try
             {
                 Option<ICloudProxy> cloudProxy = await this.connectionManager.GetCloudConnection(id);
@@ -195,6 +185,7 @@
                     }
 
                     break;
+
                 case DeviceSubscription.DesiredPropertyUpdates:
                     await cloudProxy.ForEachAsync(c => addSubscription ? c.SetupDesiredPropertyUpdatesAsync() : c.RemoveDesiredPropertyUpdatesAsync());
                     break;
@@ -211,6 +202,7 @@
                     }
 
                     break;
+
                 case DeviceSubscription.ModuleMessages:
                 case DeviceSubscription.TwinResponse:
                 case DeviceSubscription.Unknown:
@@ -219,7 +211,6 @@
             }
         }
 
-<<<<<<< HEAD
         protected virtual void Dispose(bool disposing)
         {
             if (disposing)
@@ -237,10 +228,7 @@
             }
         }
 
-        async void CloudConnectionEstablished(object sender, IIdentity identity)
-=======
         async void DeviceConnected(object sender, EventArgs eventArgs)
->>>>>>> fa3af348
         {
             Events.DeviceConnectedProcessingSubscriptions();
             try
@@ -295,9 +283,8 @@
 
         static class Events
         {
+            static readonly ILogger Log = Logger.Factory.CreateLogger<RoutingEdgeHub>();
             const int IdStart = HubCoreEventIds.RoutingEdgeHub;
-
-            static readonly ILogger Log = Logger.Factory.CreateLogger<RoutingEdgeHub>();
 
             enum EventIds
             {
@@ -381,6 +368,16 @@
                 Log.LogWarning((int)EventIds.DeviceConnectionNotFound, Invariant($"Unable to send C2D message to device {id} as an active device connection was not found."));
             }
 
+            internal static void DeviceConnectedProcessingSubscriptions()
+            {
+                Log.LogInformation((int)EventIds.ProcessingSubscription, Invariant($"Device connected to cloud, processing subscriptions for connected clients."));
+            }
+
+            internal static void ErrorProcessingSubscriptions(Exception e)
+            {
+                Log.LogWarning((int)EventIds.ProcessingSubscription, e, Invariant($"Error processing subscriptions for connected clients."));
+            }
+
             internal static void GetTwinCallReceived(string id)
             {
                 Log.LogDebug((int)EventIds.MessageReceived, Invariant($"GetTwin call received from {id ?? string.Empty}"));
@@ -404,6 +401,13 @@
 
         static class Metrics
         {
+            static readonly CounterOptions EdgeHubMessageReceivedCountOptions = new CounterOptions
+            {
+                Name = "EdgeHubMessageReceivedCount",
+                MeasurementUnit = Unit.Events,
+                ResetOnReporting = true,
+            };
+
             static readonly TimerOptions EdgeHubMessageLatencyOptions = new TimerOptions
             {
                 Name = "EdgeHubMessageLatencyMs",
@@ -412,13 +416,6 @@
                 RateUnit = TimeUnit.Seconds
             };
 
-            static readonly CounterOptions EdgeHubMessageReceivedCountOptions = new CounterOptions
-            {
-                Name = "EdgeHubMessageReceivedCount",
-                MeasurementUnit = Unit.Events,
-                ResetOnReporting = true,
-            };
-
             public static void MessageCount(IIdentity identity, long count) => Util.Metrics.CountIncrement(GetTags(identity), EdgeHubMessageReceivedCountOptions, count);
 
             public static IDisposable MessageLatency(IIdentity identity) => Util.Metrics.Latency(GetTags(identity), EdgeHubMessageLatencyOptions);
@@ -426,16 +423,6 @@
             internal static MetricTags GetTags(IIdentity identity)
             {
                 return new MetricTags("Id", identity.Id);
-            }
-
-            internal static void DeviceConnectedProcessingSubscriptions()
-            {
-                Log.LogInformation((int)EventIds.ProcessingSubscription, Invariant($"Device connected to cloud, processing subscriptions for connected clients."));
-            }
-
-            internal static void ErrorProcessingSubscriptions(Exception e)
-            {
-                Log.LogWarning((int)EventIds.ProcessingSubscription, e, Invariant($"Error processing subscriptions for connected clients."));
             }
         }
     }
