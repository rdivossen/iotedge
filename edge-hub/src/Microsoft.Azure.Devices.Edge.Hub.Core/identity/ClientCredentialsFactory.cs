--- conflicted
+++ resolved
@@ -1,4 +1,3 @@
-<<<<<<< HEAD
 // Copyright (c) Microsoft. All rights reserved.
 
 namespace Microsoft.Azure.Devices.Edge.Hub.Core.Identity
@@ -37,72 +36,6 @@
             return new X509CertCredentials(identity, productInfo, clientCertificate, clientChainCertificate);
         }
 
-        public IClientCredentials GetWithSasToken(string deviceId, string moduleId, string deviceClientType, string token)
-        {
-            string productInfo = string.Join(" ", this.callerProductInfo, deviceClientType).Trim();
-            IIdentity identity = this.GetIdentity(deviceId, moduleId);
-            return new TokenCredentials(identity, token, productInfo);
-        }
-
-        public IClientCredentials GetWithConnectionString(string connectionString)
-        {
-            Preconditions.CheckNonWhiteSpace(connectionString, nameof(connectionString));
-            IotHubConnectionStringBuilder iotHubConnectionStringBuilder = IotHubConnectionStringBuilder.Create(connectionString);
-            IIdentity identity = this.GetIdentity(iotHubConnectionStringBuilder.DeviceId, iotHubConnectionStringBuilder.ModuleId);
-            return new SharedKeyCredentials(identity, connectionString, this.callerProductInfo);
-        }
-
-        public IClientCredentials GetWithIotEdged(string deviceId, string moduleId)
-        {
-            return new IotEdgedCredentials(this.GetIdentity(deviceId, moduleId), this.callerProductInfo);
-        }
-
-        IIdentity GetIdentity(string deviceId, string moduleId)
-        {
-            IIdentity identity = string.IsNullOrWhiteSpace(moduleId)
-                ? new DeviceIdentity(this.iotHubHostName, deviceId)
-                : new ModuleIdentity(this.iotHubHostName, deviceId, moduleId) as IIdentity;
-            return identity;
-        }
-    }
-}
-=======
-// Copyright (c) Microsoft. All rights reserved.
-
-namespace Microsoft.Azure.Devices.Edge.Hub.Core.Identity
-{
-    using Microsoft.Azure.Devices.Client;
-    using Microsoft.Azure.Devices.Edge.Util;
-
-    /// <summary>
-    /// The <c>IdentityFactory</c> is responsible for creating <see cref="Identity"/> instances
-    /// given device/module credentials. Implementations of this interface are expected to
-    /// derive the right kind of identity instance (<see cref="DeviceIdentity"/> or <see cref="ModuleIdentity"/>)
-    /// by examining the credentials.
-    /// </summary>
-    public class ClientCredentialsFactory : IClientCredentialsFactory
-    {
-        readonly string iotHubHostName;
-        readonly string callerProductInfo;
-
-        public ClientCredentialsFactory(string iotHubHostName)
-            : this(iotHubHostName, string.Empty)
-        {
-        }
-
-        public ClientCredentialsFactory(string iotHubHostName, string callerProductInfo)
-        {
-            this.iotHubHostName = iotHubHostName;
-            this.callerProductInfo = callerProductInfo;
-        }
-
-        public IClientCredentials GetWithX509Cert(string deviceId, string moduleId, string deviceClientType)
-        {
-            string productInfo = string.Join(" ", this.callerProductInfo, deviceClientType).Trim();
-            IIdentity identity = this.GetIdentity(deviceId, moduleId);
-            return new X509CertCredentials(identity, productInfo);
-        }
-
         public IClientCredentials GetWithSasToken(string deviceId, string moduleId, string deviceClientType, string token, bool updatable)
         {
             string productInfo = string.Join(" ", this.callerProductInfo, deviceClientType).Trim();
@@ -131,5 +64,4 @@
             return identity;
         }
     }
-}
->>>>>>> d3f801ba
+}