--- conflicted
+++ resolved
@@ -4,18 +4,11 @@
 {
     public interface IClientCredentialsFactory
     {
-<<<<<<< HEAD
-=======
-        IClientCredentials GetWithX509Cert(string deviceId, string moduleId, string deviceClientType);
-
-        IClientCredentials GetWithSasToken(string deviceId, string moduleId, string deviceClientType, string token, bool updatable);
-
->>>>>>> 4dea9c16
         IClientCredentials GetWithConnectionString(string connectionString);
 
         IClientCredentials GetWithIotEdged(string deviceId, string moduleId);
 
-        IClientCredentials GetWithSasToken(string deviceId, string moduleId, string deviceClientType, string token);
+        IClientCredentials GetWithSasToken(string deviceId, string moduleId, string deviceClientType, string token, bool updatable);
 
         IClientCredentials GetWithX509Cert(string deviceId, string moduleId, string deviceClientType);
     }
