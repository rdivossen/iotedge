--- conflicted
+++ resolved
@@ -1,4 +1,3 @@
-<<<<<<< HEAD
 // Copyright (c) Microsoft. All rights reserved.
 
 namespace Microsoft.Azure.Devices.Edge.Hub.Core.Identity
@@ -10,27 +9,10 @@
     {
         IClientCredentials GetWithX509Cert(string deviceId, string moduleId, string deviceClientType, X509Certificate2 clientCertificate, IList<X509Certificate2> clientChainCertificate);
 
-        IClientCredentials GetWithSasToken(string deviceId, string moduleId, string deviceClientType, string token);
-
-        IClientCredentials GetWithConnectionString(string connectionString);
-
-        IClientCredentials GetWithIotEdged(string deviceId, string moduleId);
-    }
-}
-=======
-// Copyright (c) Microsoft. All rights reserved.
-
-namespace Microsoft.Azure.Devices.Edge.Hub.Core.Identity
-{
-    public interface IClientCredentialsFactory
-    {
-        IClientCredentials GetWithX509Cert(string deviceId, string moduleId, string deviceClientType);
-
         IClientCredentials GetWithSasToken(string deviceId, string moduleId, string deviceClientType, string token, bool updatable);
 
         IClientCredentials GetWithConnectionString(string connectionString);
 
         IClientCredentials GetWithIotEdged(string deviceId, string moduleId);
     }
-}
->>>>>>> d3f801ba
+}