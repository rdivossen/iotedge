// Copyright (c) Microsoft. All rights reserved.
// Licensed under the MIT license. See LICENSE file in the project root for full license information.
namespace Microsoft.Azure.Devices.Edge.Hub.Core.Identity
{
    using Microsoft.Azure.Devices.Edge.Util;

    public class TokenCredentials : ITokenCredentials
    {
        public TokenCredentials(IIdentity identity, string token, string productInfo, bool updatable)
        {
            this.Identity = Preconditions.CheckNotNull(identity, nameof(identity));
            this.Token = Preconditions.CheckNonWhiteSpace(token, nameof(token));
            this.AuthenticationType = AuthenticationType.Token;
            this.ProductInfo = productInfo ?? string.Empty;
            this.IsUpdatable = updatable;
        }

<<<<<<< HEAD
=======
        public IIdentity Identity { get; }

        public string Token { get; }

        public bool IsUpdatable { get; }

>>>>>>> 4dea9c16
        public AuthenticationType AuthenticationType { get; }

        public IIdentity Identity { get; }

        public string ProductInfo { get; }

        public string Token { get; }
    }
}<|MERGE_RESOLUTION|>--- conflicted
+++ resolved
@@ -15,18 +15,11 @@
             this.IsUpdatable = updatable;
         }
 
-<<<<<<< HEAD
-=======
-        public IIdentity Identity { get; }
-
-        public string Token { get; }
-
-        public bool IsUpdatable { get; }
-
->>>>>>> 4dea9c16
         public AuthenticationType AuthenticationType { get; }
 
         public IIdentity Identity { get; }
+
+        public bool IsUpdatable { get; }
 
         public string ProductInfo { get; }
 
