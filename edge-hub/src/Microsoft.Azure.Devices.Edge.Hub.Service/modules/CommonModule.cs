// Copyright (c) Microsoft. All rights reserved.

namespace Microsoft.Azure.Devices.Edge.Hub.Service.Modules
{
    using System;
    using System.Collections.Generic;
    using System.Net;
    using System.Security.Cryptography.X509Certificates;
    using System.Threading.Tasks;
    using Autofac;
    using Microsoft.Azure.Devices.Edge.Hub.CloudProxy;
    using Microsoft.Azure.Devices.Edge.Hub.CloudProxy.Authenticators;
    using Microsoft.Azure.Devices.Edge.Hub.Core;
    using Microsoft.Azure.Devices.Edge.Hub.Core.Identity;
    using Microsoft.Azure.Devices.Edge.Storage;
    using Microsoft.Azure.Devices.Edge.Util;
    using Microsoft.Azure.Devices.Edge.Util.Edged;
    using Microsoft.Extensions.Logging;

    public class CommonModule : Module
    {
        readonly string productInfo;
        readonly string iothubHostName;
        readonly string edgeDeviceId;
        readonly string edgeHubModuleId;
        readonly string edgeDeviceHostName;
        readonly Option<string> edgeHubGenerationId;
        readonly AuthenticationMode authenticationMode;
        readonly Option<string> edgeHubConnectionString;
        readonly bool optimizeForPerformance;
        readonly bool usePersistentStorage;
        readonly string storagePath;
        readonly TimeSpan scopeCacheRefreshRate;
        readonly Option<string> workloadUri;
        readonly bool persistTokens;
        readonly IList<X509Certificate2> trustBundle;

        public CommonModule(
            string productInfo,
            string iothubHostName,
            string edgeDeviceId,
            string edgeHubModuleId,
            string edgeDeviceHostName,
            Option<string> edgeHubGenerationId,
            AuthenticationMode authenticationMode,
            Option<string> edgeHubConnectionString,
            bool optimizeForPerformance,
            bool usePersistentStorage,
            string storagePath,
            Option<string> workloadUri,
            TimeSpan scopeCacheRefreshRate,
            bool persistTokens,
            IList<X509Certificate2> trustBundle)
        {
            this.productInfo = productInfo;
            this.iothubHostName = Preconditions.CheckNonWhiteSpace(iothubHostName, nameof(iothubHostName));
            this.edgeDeviceId = Preconditions.CheckNonWhiteSpace(edgeDeviceId, nameof(edgeDeviceId));
            this.edgeHubModuleId = Preconditions.CheckNonWhiteSpace(edgeHubModuleId, nameof(edgeHubModuleId));
            this.edgeDeviceHostName = Preconditions.CheckNotNull(edgeDeviceHostName, nameof(edgeDeviceHostName));
            this.edgeHubGenerationId = edgeHubGenerationId;
            this.authenticationMode = authenticationMode;
            this.edgeHubConnectionString = edgeHubConnectionString;
            this.optimizeForPerformance = optimizeForPerformance;
            this.usePersistentStorage = usePersistentStorage;
            this.storagePath = storagePath;
            this.scopeCacheRefreshRate = scopeCacheRefreshRate;
            this.workloadUri = workloadUri;
            this.persistTokens = persistTokens;
            this.trustBundle = Preconditions.CheckNotNull(trustBundle, nameof(trustBundle));
        }

        protected override void Load(ContainerBuilder builder)
        {
            // ISignatureProvider
            builder.Register(
                    c =>
                    {
                        ISignatureProvider signatureProvider = this.edgeHubConnectionString.Map(
                                cs =>
                                {
                                    IotHubConnectionStringBuilder csBuilder = IotHubConnectionStringBuilder.Create(cs);
                                    return new SharedAccessKeySignatureProvider(csBuilder.SharedAccessKey) as ISignatureProvider;
                                })
                            .GetOrElse(
                                () =>
                                {
                                    string edgeHubGenerationId = this.edgeHubGenerationId.Expect(() => new InvalidOperationException("Generation ID missing"));
                                    string workloadUri = this.workloadUri.Expect(() => new InvalidOperationException("workloadUri is missing"));
                                    return new HttpHsmSignatureProvider(this.edgeHubModuleId, edgeHubGenerationId, workloadUri, Service.Constants.WorkloadApiVersion) as ISignatureProvider;
                                });
                        return signatureProvider;
                    })
                .As<ISignatureProvider>()
                .SingleInstance();

            // Detect system environment
            builder.Register(c => new SystemEnvironment())
                .As<ISystemEnvironment>()
                .SingleInstance();

            // DataBase options
            builder.Register(c => new Storage.RocksDb.RocksDbOptionsProvider(c.Resolve<ISystemEnvironment>(), this.optimizeForPerformance))
                .As<Storage.RocksDb.IRocksDbOptionsProvider>()
                .SingleInstance();

            // IDbStoreProvider
            builder.Register(
                c =>
                {
                    var loggerFactory = c.Resolve<ILoggerFactory>();
                    ILogger logger = loggerFactory.CreateLogger(typeof(RoutingModule));

                    if (this.usePersistentStorage)
                    {
                        // Create partitions for messages and twins
                        var partitionsList = new List<string> { Constants.MessageStorePartitionKey, Constants.TwinStorePartitionKey, Core.Constants.CheckpointStorePartitionKey };
                        try
                        {
                            IDbStoreProvider dbStoreprovider = Storage.RocksDb.DbStoreProvider.Create(c.Resolve<Storage.RocksDb.IRocksDbOptionsProvider>(),
                                this.storagePath, partitionsList);
                            logger.LogInformation($"Created persistent store at {this.storagePath}");
                            return dbStoreprovider;
                        }
                        catch (Exception ex) when (!ExceptionEx.IsFatal(ex))
                        {
                            logger.LogError(ex, "Error creating RocksDB store. Falling back to in-memory store.");
                            return new InMemoryDbStoreProvider();
                        }
                    }
                    else
                    {
                        logger.LogInformation($"Using in-memory store");
                        return new InMemoryDbStoreProvider();
                    }
                })
                .As<IDbStoreProvider>()
                .SingleInstance();

            // Task<Option<IEncryptionProvider>>
            builder.Register(
                    async c =>
                    {
                        Option<IEncryptionProvider> encryptionProviderOption = await this.workloadUri
                            .Map(
                                async uri =>
                                {
                                    var encryptionProvider = await EncryptionProvider.CreateAsync(
                                        this.storagePath,
                                        new Uri(uri),
                                        Service.Constants.WorkloadApiVersion,
                                        this.edgeHubModuleId,
                                        this.edgeHubGenerationId.Expect(() => new InvalidOperationException("Missing generation ID")),
                                        Service.Constants.InitializationVectorFileName) as IEncryptionProvider;
                                    return Option.Some(encryptionProvider);
                                })
                            .GetOrElse(() => Task.FromResult(Option.None<IEncryptionProvider>()));
                        return encryptionProviderOption;
                    })
                .As<Task<Option<IEncryptionProvider>>>()
                .SingleInstance();

            // IStoreProvider
            builder.Register(c => new StoreProvider(c.Resolve<IDbStoreProvider>()))
                .As<IStoreProvider>()
                .SingleInstance();

            // ITokenProvider
            builder.Register(c => new ModuleTokenProvider(c.Resolve<ISignatureProvider>(), this.iothubHostName, this.edgeDeviceId, this.edgeHubModuleId, TimeSpan.FromHours(1)))
                .Named<ITokenProvider>("EdgeHubClientAuthTokenProvider")
                .SingleInstance();

            // ITokenProvider
            builder.Register(c =>
                {
                    string deviceId = WebUtility.UrlEncode(this.edgeDeviceId);
                    string moduleId = WebUtility.UrlEncode(this.edgeHubModuleId);
                    return new ModuleTokenProvider(c.Resolve<ISignatureProvider>(), this.iothubHostName, deviceId, moduleId, TimeSpan.FromHours(1));
                })
                .Named<ITokenProvider>("EdgeHubServiceAuthTokenProvider")
                .SingleInstance();

            // Task<IDeviceScopeIdentitiesCache>
            builder.Register(
                    async c =>
                    {
                        IDeviceScopeIdentitiesCache deviceScopeIdentitiesCache;
                        if (this.authenticationMode == AuthenticationMode.CloudAndScope || this.authenticationMode == AuthenticationMode.Scope)
                        {
                            var edgeHubTokenProvider = c.ResolveNamed<ITokenProvider>("EdgeHubServiceAuthTokenProvider");
                            IDeviceScopeApiClient securityScopesApiClient = new DeviceScopeApiClient(this.iothubHostName, this.edgeDeviceId, this.edgeHubModuleId, 10, edgeHubTokenProvider);
                            IServiceProxy serviceProxy = new ServiceProxy(securityScopesApiClient);
                            IKeyValueStore<string, string> encryptedStore = await GetEncryptedStore(c, "DeviceScopeCache");
                            deviceScopeIdentitiesCache = await DeviceScopeIdentitiesCache.Create(serviceProxy, encryptedStore, this.scopeCacheRefreshRate);
                        }
                        else
                        {
                            deviceScopeIdentitiesCache = new NullDeviceScopeIdentitiesCache();
                        }

                        return deviceScopeIdentitiesCache;
                    })
                .As<Task<IDeviceScopeIdentitiesCache>>()
                .AutoActivate()
                .SingleInstance();

            // Task<ICredentialsCache>
            builder.Register(async c =>
                {
                    ICredentialsCache underlyingCredentialsCache;
                    if (this.persistTokens)
                    {
                        IKeyValueStore<string, string> encryptedStore = await GetEncryptedStore(c, "CredentialsCache");
                        return new PersistedTokenCredentialsCache(encryptedStore);
                    }
                    else
                    {
                        underlyingCredentialsCache = new NullCredentialsCache();
                    }
                    ICredentialsCache credentialsCache = new CredentialsCache(underlyingCredentialsCache);
                    return credentialsCache;
                })
                .As<Task<ICredentialsCache>>()
                .SingleInstance();

            // Task<IAuthenticator>
            builder.Register(async c =>
                {                    
                    IAuthenticator tokenAuthenticator;
                    IAuthenticator certificateAuthenticator;
                    IDeviceScopeIdentitiesCache deviceScopeIdentitiesCache;
                    var credentialsCacheTask = c.Resolve<Task<ICredentialsCache>>();
                    // by default regardless of how the authenticationMode, X.509 certificate validation will always be scoped
                    deviceScopeIdentitiesCache = await c.Resolve<Task<IDeviceScopeIdentitiesCache>>();
                    certificateAuthenticator = new DeviceScopeCertificateAuthenticator(deviceScopeIdentitiesCache, this.iothubHostName, new NullAuthenticator(), this.trustBundle);
                    switch (this.authenticationMode)
                    {
                        case AuthenticationMode.Cloud:
                            tokenAuthenticator = await this.GetCloudTokenAuthenticator(c);
                            break;

                        case AuthenticationMode.Scope:
<<<<<<< HEAD
                            tokenAuthenticator = new DeviceScopeTokenAuthenticator(deviceScopeIdentitiesCache, this.iothubHostName, this.edgeDeviceHostName, new NullAuthenticator());
=======
                            deviceScopeIdentitiesCache = await c.Resolve<Task<IDeviceScopeIdentitiesCache>>();
                            tokenAuthenticator = new DeviceScopeTokenAuthenticator(deviceScopeIdentitiesCache, this.iothubHostName, this.edgeDeviceHostName, new NullAuthenticator(), true, true);
>>>>>>> 41fc8703
                            break;

                        default:
                            IAuthenticator cloudTokenAuthenticator = await this.GetCloudTokenAuthenticator(c);
<<<<<<< HEAD
                            tokenAuthenticator = new DeviceScopeTokenAuthenticator(deviceScopeIdentitiesCache, this.iothubHostName, this.edgeDeviceHostName, cloudTokenAuthenticator);
=======
                            deviceScopeIdentitiesCache = await deviceScopeIdentitiesCacheTask;
                            tokenAuthenticator = new DeviceScopeTokenAuthenticator(deviceScopeIdentitiesCache, this.iothubHostName, this.edgeDeviceHostName, cloudTokenAuthenticator, true, true);
>>>>>>> 41fc8703
                            break;
                    }

                    ICredentialsCache credentialsCache = await credentialsCacheTask;
                    return new Authenticator(tokenAuthenticator, certificateAuthenticator, this.edgeDeviceId, credentialsCache) as IAuthenticator;
                })
                .As<Task<IAuthenticator>>()
                .SingleInstance();

            // IClientCredentialsFactory
            builder.Register(c => new ClientCredentialsFactory(c.Resolve<IIdentityProvider>(), this.productInfo))
                .As<IClientCredentialsFactory>()
                .SingleInstance();

            // ConnectionReauthenticator
            builder.Register(async c =>
                {
                    var edgeHubCredentials = c.ResolveNamed<IClientCredentials>("EdgeHubCredentials");
                    var connectionManagerTask = c.Resolve<Task<IConnectionManager>>();
                    var authenticatorTask = c.Resolve<Task<IAuthenticator>>();
                    var credentialsCacheTask = c.Resolve<Task<ICredentialsCache>>();
                    var deviceScopeIdentitiesCacheTask = c.Resolve<Task<IDeviceScopeIdentitiesCache>>();
                    var deviceConnectivityManager = c.Resolve<IDeviceConnectivityManager>();
                    IConnectionManager connectionManager = await connectionManagerTask;
                    IAuthenticator authenticator = await authenticatorTask;
                    ICredentialsCache credentialsCache = await credentialsCacheTask;
                    IDeviceScopeIdentitiesCache deviceScopeIdentitiesCache = await deviceScopeIdentitiesCacheTask;
                    var connectionReauthenticator = new ConnectionReauthenticator(
                        connectionManager,
                        authenticator,
                        credentialsCache,
                        deviceScopeIdentitiesCache,
                        TimeSpan.FromMinutes(5),
                        edgeHubCredentials.Identity,
                        deviceConnectivityManager);
                    return connectionReauthenticator;
                })
                .As<Task<ConnectionReauthenticator>>()
                .SingleInstance();

            base.Load(builder);
        }

        async Task<IAuthenticator> GetCloudTokenAuthenticator(IComponentContext context)
        {
            IAuthenticator tokenAuthenticator;
            var connectionManagerTask = context.Resolve<Task<IConnectionManager>>();
            var credentialsCacheTask = context.Resolve<Task<ICredentialsCache>>();
            IConnectionManager connectionManager = await connectionManagerTask;
            ICredentialsCache credentialsCache = await credentialsCacheTask;
            if (this.persistTokens)
            {
                IAuthenticator authenticator = new CloudTokenAuthenticator(connectionManager, this.iothubHostName);
                tokenAuthenticator = new TokenCacheAuthenticator(authenticator, credentialsCache, this.iothubHostName);
            }
            else
            {
                tokenAuthenticator = new CloudTokenAuthenticator(connectionManager, this.iothubHostName);
            }

            return tokenAuthenticator;
        }

        static async Task<IKeyValueStore<string, string>> GetEncryptedStore(IComponentContext context, string entityName)
        {
            var storeProvider = context.Resolve<IStoreProvider>();
            Option<IEncryptionProvider> encryptionProvider = await context.Resolve<Task<Option<IEncryptionProvider>>>();
            IKeyValueStore<string, string> encryptedStore = encryptionProvider
                .Map(
                    e =>
                    {
                        IEntityStore<string, string> entityStore = storeProvider.GetEntityStore<string, string>(entityName);
                        IKeyValueStore<string, string> es = new EncryptedStore<string, string>(entityStore, e);
                        return es;
                    })
                .GetOrElse(() => new NullKeyValueStore<string, string>() as IKeyValueStore<string, string>);
            return encryptedStore;
        }
    }
}<|MERGE_RESOLUTION|>--- conflicted
+++ resolved
@@ -224,7 +224,7 @@
 
             // Task<IAuthenticator>
             builder.Register(async c =>
-                {                    
+                {
                     IAuthenticator tokenAuthenticator;
                     IAuthenticator certificateAuthenticator;
                     IDeviceScopeIdentitiesCache deviceScopeIdentitiesCache;
@@ -239,22 +239,12 @@
                             break;
 
                         case AuthenticationMode.Scope:
-<<<<<<< HEAD
-                            tokenAuthenticator = new DeviceScopeTokenAuthenticator(deviceScopeIdentitiesCache, this.iothubHostName, this.edgeDeviceHostName, new NullAuthenticator());
-=======
-                            deviceScopeIdentitiesCache = await c.Resolve<Task<IDeviceScopeIdentitiesCache>>();
                             tokenAuthenticator = new DeviceScopeTokenAuthenticator(deviceScopeIdentitiesCache, this.iothubHostName, this.edgeDeviceHostName, new NullAuthenticator(), true, true);
->>>>>>> 41fc8703
                             break;
 
                         default:
                             IAuthenticator cloudTokenAuthenticator = await this.GetCloudTokenAuthenticator(c);
-<<<<<<< HEAD
-                            tokenAuthenticator = new DeviceScopeTokenAuthenticator(deviceScopeIdentitiesCache, this.iothubHostName, this.edgeDeviceHostName, cloudTokenAuthenticator);
-=======
-                            deviceScopeIdentitiesCache = await deviceScopeIdentitiesCacheTask;
                             tokenAuthenticator = new DeviceScopeTokenAuthenticator(deviceScopeIdentitiesCache, this.iothubHostName, this.edgeDeviceHostName, cloudTokenAuthenticator, true, true);
->>>>>>> 41fc8703
                             break;
                     }
 
